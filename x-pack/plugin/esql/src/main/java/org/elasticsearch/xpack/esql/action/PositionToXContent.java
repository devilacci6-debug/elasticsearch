/*
 * Copyright Elasticsearch B.V. and/or licensed to Elasticsearch B.V. under one
 * or more contributor license agreements. Licensed under the Elastic License
 * 2.0; you may not use this file except in compliance with the Elastic License
 * 2.0.
 */

package org.elasticsearch.xpack.esql.action;

import org.apache.lucene.util.BytesRef;
import org.elasticsearch.common.bytes.BytesArray;
import org.elasticsearch.common.xcontent.XContentHelper;
import org.elasticsearch.compute.data.Block;
import org.elasticsearch.compute.data.BooleanBlock;
import org.elasticsearch.compute.data.BytesRefBlock;
import org.elasticsearch.compute.data.DoubleBlock;
import org.elasticsearch.compute.data.IntBlock;
import org.elasticsearch.compute.data.LongBlock;
import org.elasticsearch.compute.lucene.UnsupportedValueSource;
import org.elasticsearch.xcontent.ToXContent;
import org.elasticsearch.xcontent.XContentBuilder;
import org.elasticsearch.xcontent.XContentParser;
import org.elasticsearch.xcontent.XContentParserConfiguration;
import org.elasticsearch.xcontent.XContentType;

import java.io.IOException;

import static org.elasticsearch.xpack.esql.core.util.NumericUtils.unsignedLongAsNumber;
import static org.elasticsearch.xpack.esql.type.EsqlDataTypeConverter.dateTimeToString;
import static org.elasticsearch.xpack.esql.type.EsqlDataTypeConverter.ipToString;
import static org.elasticsearch.xpack.esql.type.EsqlDataTypeConverter.spatialToString;
import static org.elasticsearch.xpack.esql.type.EsqlDataTypeConverter.versionToString;

abstract class PositionToXContent {
    protected final Block block;

    PositionToXContent(Block block) {
        this.block = block;
    }

    public XContentBuilder positionToXContent(XContentBuilder builder, ToXContent.Params params, int position) throws IOException {
        if (block.isNull(position)) {
            return builder.nullValue();
        }
        int count = block.getValueCount(position);
        int start = block.getFirstValueIndex(position);
        if (count == 1) {
            return valueToXContent(builder, params, start);
        }
        builder.startArray();
        int end = start + count;
        for (int i = start; i < end; i++) {
            valueToXContent(builder, params, i);
        }
        return builder.endArray();
    }

    protected abstract XContentBuilder valueToXContent(XContentBuilder builder, ToXContent.Params params, int valueIndex)
        throws IOException;

    public static PositionToXContent positionToXContent(ColumnInfoImpl columnInfo, Block block, BytesRef scratch) {
        return switch (columnInfo.type()) {
            case LONG, COUNTER_LONG -> new PositionToXContent(block) {
                @Override
                protected XContentBuilder valueToXContent(XContentBuilder builder, ToXContent.Params params, int valueIndex)
                    throws IOException {
                    return builder.value(((LongBlock) block).getLong(valueIndex));
                }
            };
            case INTEGER, COUNTER_INTEGER -> new PositionToXContent(block) {
                @Override
                protected XContentBuilder valueToXContent(XContentBuilder builder, ToXContent.Params params, int valueIndex)
                    throws IOException {
                    return builder.value(((IntBlock) block).getInt(valueIndex));
                }
            };
            case DOUBLE, COUNTER_DOUBLE -> new PositionToXContent(block) {
                @Override
                protected XContentBuilder valueToXContent(XContentBuilder builder, ToXContent.Params params, int valueIndex)
                    throws IOException {
                    return builder.value(((DoubleBlock) block).getDouble(valueIndex));
                }
            };
            case UNSIGNED_LONG -> new PositionToXContent(block) {
                @Override
                protected XContentBuilder valueToXContent(XContentBuilder builder, ToXContent.Params params, int valueIndex)
                    throws IOException {
                    long l = ((LongBlock) block).getLong(valueIndex);
                    return builder.value(unsignedLongAsNumber(l));
                }
            };
            case KEYWORD, TEXT -> new PositionToXContent(block) {
                @Override
                protected XContentBuilder valueToXContent(XContentBuilder builder, ToXContent.Params params, int valueIndex)
                    throws IOException {
                    BytesRef val = ((BytesRefBlock) block).getBytesRef(valueIndex, scratch);
                    if (builder.contentType() == XContentType.CBOR && val.offset != 0) {
                        // cbor needs a zero offset because of a bug in jackson
                        // https://github.com/FasterXML/jackson-dataformats-binary/issues/366
                        val = BytesRef.deepCopyOf(scratch);
                    }
                    return builder.utf8Value(val.bytes, val.offset, val.length);
                }
            };
            case IP -> new PositionToXContent(block) {
                @Override
                protected XContentBuilder valueToXContent(XContentBuilder builder, ToXContent.Params params, int valueIndex)
                    throws IOException {
                    BytesRef val = ((BytesRefBlock) block).getBytesRef(valueIndex, scratch);
                    return builder.value(ipToString(val));
                }
            };
            case DATETIME -> new PositionToXContent(block) {
                @Override
                protected XContentBuilder valueToXContent(XContentBuilder builder, ToXContent.Params params, int valueIndex)
                    throws IOException {
                    long longVal = ((LongBlock) block).getLong(valueIndex);
                    return builder.value(dateTimeToString(longVal));
                }
            };
            case GEO_POINT, GEO_SHAPE, CARTESIAN_POINT, CARTESIAN_SHAPE -> new PositionToXContent(block) {
                @Override
                protected XContentBuilder valueToXContent(XContentBuilder builder, ToXContent.Params params, int valueIndex)
                    throws IOException {
                    return builder.value(spatialToString(((BytesRefBlock) block).getBytesRef(valueIndex, scratch)));
                }
            };
            case BOOLEAN -> new PositionToXContent(block) {
                @Override
                protected XContentBuilder valueToXContent(XContentBuilder builder, ToXContent.Params params, int valueIndex)
                    throws IOException {
                    return builder.value(((BooleanBlock) block).getBoolean(valueIndex));
                }
            };
            case VERSION -> new PositionToXContent(block) {
                @Override
                protected XContentBuilder valueToXContent(XContentBuilder builder, ToXContent.Params params, int valueIndex)
                    throws IOException {
                    BytesRef val = ((BytesRefBlock) block).getBytesRef(valueIndex, scratch);
                    return builder.value(versionToString(val));
                }
            };
            case NULL -> new PositionToXContent(block) {
                @Override
                protected XContentBuilder valueToXContent(XContentBuilder builder, ToXContent.Params params, int valueIndex)
                    throws IOException {
                    return builder.nullValue();
                }
            };
            case UNSUPPORTED -> new PositionToXContent(block) {
                @Override
                protected XContentBuilder valueToXContent(XContentBuilder builder, ToXContent.Params params, int valueIndex)
                    throws IOException {
                    return builder.value(UnsupportedValueSource.UNSUPPORTED_OUTPUT);
                }
            };
            case SOURCE -> new PositionToXContent(block) {
                @Override
                protected XContentBuilder valueToXContent(XContentBuilder builder, ToXContent.Params params, int valueIndex)
                    throws IOException {
                    BytesRef val = ((BytesRefBlock) block).getBytesRef(valueIndex, scratch);
                    try (XContentParser parser = XContentHelper.createParser(XContentParserConfiguration.EMPTY, new BytesArray(val))) {
                        parser.nextToken();
                        return builder.copyCurrentStructure(parser);
                    }
                }
            };
<<<<<<< HEAD
            case "float" -> new PositionToXContent(block) {
                @Override
                protected XContentBuilder valueToXContent(XContentBuilder builder, ToXContent.Params params, int valueIndex)
                    throws IOException {
                    Float val = Float.intBitsToFloat(((IntBlock) block).getInt(valueIndex));
                    return builder.value(val);
                }
            };
            default -> throw new IllegalArgumentException("can't convert values of type [" + columnInfo.type() + "]");
=======
            case DATE_PERIOD, TIME_DURATION, DOC_DATA_TYPE, TSID_DATA_TYPE, SHORT, BYTE, OBJECT, NESTED, FLOAT, HALF_FLOAT, SCALED_FLOAT,
                PARTIAL_AGG -> throw new IllegalArgumentException("can't convert values of type [" + columnInfo.type() + "]");
>>>>>>> caebbac3
        };
    }
}<|MERGE_RESOLUTION|>--- conflicted
+++ resolved
@@ -165,8 +165,7 @@
                     }
                 }
             };
-<<<<<<< HEAD
-            case "float" -> new PositionToXContent(block) {
+            case FLOAT -> new PositionToXContent(block) {
                 @Override
                 protected XContentBuilder valueToXContent(XContentBuilder builder, ToXContent.Params params, int valueIndex)
                     throws IOException {
@@ -174,11 +173,8 @@
                     return builder.value(val);
                 }
             };
-            default -> throw new IllegalArgumentException("can't convert values of type [" + columnInfo.type() + "]");
-=======
-            case DATE_PERIOD, TIME_DURATION, DOC_DATA_TYPE, TSID_DATA_TYPE, SHORT, BYTE, OBJECT, NESTED, FLOAT, HALF_FLOAT, SCALED_FLOAT,
+            case DATE_PERIOD, TIME_DURATION, DOC_DATA_TYPE, TSID_DATA_TYPE, SHORT, BYTE, OBJECT, NESTED, HALF_FLOAT, SCALED_FLOAT,
                 PARTIAL_AGG -> throw new IllegalArgumentException("can't convert values of type [" + columnInfo.type() + "]");
->>>>>>> caebbac3
         };
     }
 }