--- conflicted
+++ resolved
@@ -163,11 +163,7 @@
         IndexMetadata dataStreamFailureStore1 = DataStreamTestHelper.createFailureStore(dataStreamName, 1).build();
         IndexMetadata dataStreamFailureStore2 = DataStreamTestHelper.createFailureStore(dataStreamName, 2).build();
         IndexMetadata dataStreamIndex3 = DataStreamTestHelper.createBackingIndex(otherDataStreamName, 1).build();
-<<<<<<< HEAD
-        ProjectMetadata project = ProjectMetadata.builder(new ProjectId(randomUUID()))
-=======
-        Metadata.Builder metadataBuilder = Metadata.builder()
->>>>>>> 80729f96
+        ProjectMetadata.Builder projectBuilder = ProjectMetadata.builder(new ProjectId(randomUUID()))
             .put(
                 indexBuilder("foo").putAlias(AliasMetadata.builder("foofoobar"))
                     .putAlias(AliasMetadata.builder("foounauthorized"))
@@ -230,9 +226,9 @@
 
         // Only add the failure indices if the failure store flag is enabled
         if (DataStream.isFailureStoreFeatureFlagEnabled()) {
-            metadataBuilder.put(dataStreamFailureStore1, true).put(dataStreamFailureStore2, true);
-        }
-        metadataBuilder.put(
+            projectBuilder.put(dataStreamFailureStore1, true).put(dataStreamFailureStore2, true);
+        }
+        projectBuilder.put(
             newInstance(
                 dataStreamName,
                 List.of(dataStreamIndex1.getIndex(), dataStreamIndex2.getIndex()),
@@ -242,16 +238,10 @@
             )
         );
         if (withAlias) {
-<<<<<<< HEAD
-            project = SecurityTestUtils.addAliasToMetadata(project, securityIndexName);
-        }
-        this.projectMetadata = project;
-=======
-            this.metadata = SecurityTestUtils.addAliasToMetadata(metadataBuilder.build(), securityIndexName);
+            this.projectMetadata = SecurityTestUtils.addAliasToMetadata(projectBuilder.build(), securityIndexName);
         } else {
-            this.metadata = metadataBuilder.build();
-        }
->>>>>>> 80729f96
+            this.projectMetadata = projectBuilder.build();
+        }
 
         user = new User("user", "role");
         userDashIndices = new User("dash", "dash");
