/*
 * Copyright Elasticsearch B.V. and/or licensed to Elasticsearch B.V. under one
 * or more contributor license agreements. Licensed under the Elastic License
 * 2.0; you may not use this file except in compliance with the Elastic License
 * 2.0.
 */

package org.elasticsearch.xpack.ml.inference.assignment;

import org.apache.logging.log4j.LogManager;
import org.apache.logging.log4j.Logger;
import org.elasticsearch.ElasticsearchStatusException;
import org.elasticsearch.ResourceNotFoundException;
import org.elasticsearch.Version;
import org.elasticsearch.action.ActionListener;
import org.elasticsearch.action.support.master.AcknowledgedResponse;
import org.elasticsearch.cluster.ClusterChangedEvent;
import org.elasticsearch.cluster.ClusterState;
import org.elasticsearch.cluster.ClusterStateListener;
import org.elasticsearch.cluster.ClusterStateUpdateTask;
import org.elasticsearch.cluster.metadata.Metadata;
import org.elasticsearch.cluster.metadata.NodesShutdownMetadata;
import org.elasticsearch.cluster.node.DiscoveryNode;
import org.elasticsearch.cluster.node.DiscoveryNodes;
import org.elasticsearch.cluster.service.ClusterService;
import org.elasticsearch.common.Strings;
import org.elasticsearch.common.settings.Settings;
import org.elasticsearch.common.util.set.Sets;
import org.elasticsearch.core.Nullable;
import org.elasticsearch.core.SuppressForbidden;
import org.elasticsearch.gateway.GatewayService;
import org.elasticsearch.persistent.PersistentTasksCustomMetadata;
import org.elasticsearch.rest.RestStatus;
import org.elasticsearch.threadpool.ThreadPool;
import org.elasticsearch.xpack.core.ml.MlMetadata;
import org.elasticsearch.xpack.core.ml.MlTasks;
import org.elasticsearch.xpack.core.ml.action.StartTrainedModelDeploymentAction;
import org.elasticsearch.xpack.core.ml.action.UpdateTrainedModelAssignmentRoutingInfoAction;
import org.elasticsearch.xpack.core.ml.inference.assignment.AssignmentState;
import org.elasticsearch.xpack.core.ml.inference.assignment.RoutingInfo;
import org.elasticsearch.xpack.core.ml.inference.assignment.RoutingState;
import org.elasticsearch.xpack.core.ml.inference.assignment.TrainedModelAssignment;
import org.elasticsearch.xpack.core.ml.job.messages.Messages;
import org.elasticsearch.xpack.ml.MachineLearning;
import org.elasticsearch.xpack.ml.job.NodeLoad;
import org.elasticsearch.xpack.ml.job.NodeLoadDetector;
import org.elasticsearch.xpack.ml.notifications.SystemAuditor;

import java.util.Collections;
import java.util.HashSet;
import java.util.List;
import java.util.Map;
import java.util.Objects;
import java.util.Optional;
import java.util.Set;
import java.util.function.Function;
import java.util.stream.Collectors;

import static org.elasticsearch.core.Strings.format;

public class TrainedModelAssignmentClusterService implements ClusterStateListener {

    private static final Logger logger = LogManager.getLogger(TrainedModelAssignmentClusterService.class);

    private static final Version RENAME_ALLOCATION_TO_ASSIGNMENT_VERSION = Version.V_8_3_0;
    public static final Version DISTRIBUTED_MODEL_ALLOCATION_VERSION = Version.V_8_4_0;

    private final ClusterService clusterService;
    private final ThreadPool threadPool;
    private final NodeLoadDetector nodeLoadDetector;
    private final SystemAuditor systemAuditor;
    private volatile int maxMemoryPercentage;
    private volatile boolean useAuto;
    private volatile int maxOpenJobs;

    public TrainedModelAssignmentClusterService(
        Settings settings,
        ClusterService clusterService,
        ThreadPool threadPool,
        NodeLoadDetector nodeLoadDetector,
        SystemAuditor systemAuditor
    ) {
        this.clusterService = Objects.requireNonNull(clusterService);
        this.threadPool = Objects.requireNonNull(threadPool);
        this.nodeLoadDetector = Objects.requireNonNull(nodeLoadDetector);
        this.systemAuditor = Objects.requireNonNull(systemAuditor);
        this.maxMemoryPercentage = MachineLearning.MAX_MACHINE_MEMORY_PERCENT.get(settings);
        this.useAuto = MachineLearning.USE_AUTO_MACHINE_MEMORY_PERCENT.get(settings);
        this.maxOpenJobs = MachineLearning.MAX_OPEN_JOBS_PER_NODE.get(settings);
        // Only nodes that can possibly be master nodes really need this service running
        if (DiscoveryNode.isMasterNode(settings)) {
            clusterService.addListener(this);
            clusterService.getClusterSettings()
                .addSettingsUpdateConsumer(MachineLearning.MAX_MACHINE_MEMORY_PERCENT, this::setMaxMemoryPercentage);
            clusterService.getClusterSettings()
                .addSettingsUpdateConsumer(MachineLearning.USE_AUTO_MACHINE_MEMORY_PERCENT, this::setUseAuto);
            clusterService.getClusterSettings().addSettingsUpdateConsumer(MachineLearning.MAX_OPEN_JOBS_PER_NODE, this::setMaxOpenJobs);
        }
    }

    private void setMaxMemoryPercentage(int maxMemoryPercentage) {
        this.maxMemoryPercentage = maxMemoryPercentage;
    }

    private void setUseAuto(boolean useAuto) {
        this.useAuto = useAuto;
    }

    private void setMaxOpenJobs(int maxOpenJobs) {
        this.maxOpenJobs = maxOpenJobs;
    }

    @SuppressForbidden(reason = "legacy usage of unbatched task") // TODO add support for batching here
    private void submitUnbatchedTask(@SuppressWarnings("SameParameterValue") String source, ClusterStateUpdateTask task) {
        clusterService.submitUnbatchedStateUpdateTask(source, task);
    }

    @Override
    public void clusterChanged(ClusterChangedEvent event) {
        if (event.state().blocks().hasGlobalBlock(GatewayService.STATE_NOT_RECOVERED_BLOCK)) {
            return;
        }
        if (event.localNodeMaster() == false) {
            return;
        }

        if (event.state().nodes().getMinNodeVersion().before(DISTRIBUTED_MODEL_ALLOCATION_VERSION)) {
            // we should not try to rebalance assignments while there may be nodes running on a version
            // prior to introducing distributed model allocation.
            // But we should remove routing to removed or shutting down nodes.
            removeRoutingToRemovedOrShuttingDownNodes(event);
            return;
        }

        Optional<String> rebalanceReason = detectReasonToRebalanceModels(event);
        if (rebalanceReason.isPresent()) {
            // As this produces a cluster state update task, we are certain that if the persistent
            // task framework results in assigning some ML tasks on that same cluster state change
            // we do not end up over-allocating a node. Both this service and the persistent task service
            // will produce a cluster state update but the one that gets applied first wins. The other
            // update will be rejected and we will retry to assign getting a correct update on available memory
            // on each node.
            rebalanceAssignments(
                event.state(),
                Optional.empty(),
                rebalanceReason.get(),
                ActionListener.wrap(
                    newMetadata -> logger.debug(
                        () -> format("rebalanced model assignments [%s]", Strings.toString(newMetadata, false, true))
                    ),
                    e -> logger.warn("failed to rebalance models", e)
                )
            );
        }
    }

    private void removeRoutingToRemovedOrShuttingDownNodes(ClusterChangedEvent event) {
        if (areAssignedNodesRemoved(event)) {
            submitUnbatchedTask("removing routing entries for removed or shutting down nodes", new ClusterStateUpdateTask() {
                @Override
                public ClusterState execute(ClusterState currentState) {
                    return removeRoutingToUnassignableNodes(currentState);
                }

                @Override
                public void onFailure(Exception e) {
                    logger.error("could not remove routing entries for removed or shutting down nodes", e);
                }

                @Override
                public void clusterStateProcessed(ClusterState oldState, ClusterState newState) {
                    logger.debug(
                        () -> format(
                            "updated model assignments based on node changes in the cluster; new metadata [%s]",
                            Strings.toString(TrainedModelAssignmentMetadata.fromState(newState), false, true)
                        )
                    );
                }
            });
        }
    }

    // Visible for testing
    static boolean areAssignedNodesRemoved(ClusterChangedEvent event) {
        boolean nodesShutdownChanged = event.changedCustomMetadataSet().contains(NodesShutdownMetadata.TYPE);
        if (event.nodesRemoved() || nodesShutdownChanged) {
            Set<String> removedOrShuttingDownNodeIds = new HashSet<>(nodesShuttingDown(event.state()));
            event.nodesDelta().removedNodes().stream().map(DiscoveryNode::getId).forEach(removedOrShuttingDownNodeIds::add);

            TrainedModelAssignmentMetadata metadata = TrainedModelAssignmentMetadata.fromState(event.state());
            for (TrainedModelAssignment assignment : metadata.modelAssignments().values()) {
                if (Sets.intersection(removedOrShuttingDownNodeIds, assignment.getNodeRoutingTable().keySet()).isEmpty() == false) {
                    return true;
                }
            }
        }
        return false;
    }

    // Visible for testing
    static ClusterState removeRoutingToUnassignableNodes(ClusterState currentState) {
        Set<String> assignableNodes = getAssignableNodes(currentState).stream().map(DiscoveryNode::getId).collect(Collectors.toSet());
        TrainedModelAssignmentMetadata metadata = TrainedModelAssignmentMetadata.fromState(currentState);
        TrainedModelAssignmentMetadata.Builder builder = TrainedModelAssignmentMetadata.builder(currentState);
        for (TrainedModelAssignment assignment : metadata.modelAssignments().values()) {
            Set<String> routedNodeIdsToRemove = Sets.difference(assignment.getNodeRoutingTable().keySet(), assignableNodes);
            if (routedNodeIdsToRemove.isEmpty() == false) {
                logger.debug(
                    () -> format(
                        "[%s] removing routing entries to nodes {} because they have been removed or are shutting down",
                        assignment.getModelId(),
                        routedNodeIdsToRemove
                    )
                );
                TrainedModelAssignment.Builder assignmentBuilder = TrainedModelAssignment.Builder.fromAssignment(assignment);
                routedNodeIdsToRemove.forEach(assignmentBuilder::removeRoutingEntry);
                builder.updateAssignment(assignment.getModelId(), assignmentBuilder.calculateAndSetAssignmentState());
            }
        }
        return update(currentState, builder);
    }

    public void updateModelRoutingTable(
        UpdateTrainedModelAssignmentRoutingInfoAction.Request request,
        ActionListener<AcknowledgedResponse> listener
    ) {
        logger.debug(
            () -> format(
                "[%s] updating routing table entry for node [%s], update [%s]",
                request.getModelId(),
                request.getNodeId(),
                request.getUpdate()
            )
        );
        submitUnbatchedTask("updating model routing for node assignment", new ClusterStateUpdateTask() {
            @Override
            public ClusterState execute(ClusterState currentState) {
                return updateModelRoutingTable(currentState, request);
            }

            @Override
            public void onFailure(Exception e) {
                listener.onFailure(e);
            }

            @Override
            public void clusterStateProcessed(ClusterState oldState, ClusterState newState) {
                listener.onResponse(AcknowledgedResponse.TRUE);
            }
        });
    }

    public void createNewModelAssignment(
        StartTrainedModelDeploymentAction.TaskParams params,
        ActionListener<TrainedModelAssignment> listener
    ) {
        if (clusterService.state().nodes().getMinNodeVersion().before(DISTRIBUTED_MODEL_ALLOCATION_VERSION)) {
            listener.onFailure(
                new ElasticsearchStatusException(
                    "cannot create new assignment for model [{}] while there are nodes older than version [{}]",
                    RestStatus.CONFLICT,
                    params.getModelId(),
                    DISTRIBUTED_MODEL_ALLOCATION_VERSION
                )
            );
            return;
        }

        if (MlMetadata.getMlMetadata(clusterService.state()).isResetMode()) {
            listener.onFailure(
                new ElasticsearchStatusException(
                    "cannot create new assignment for model [{}] while feature reset is in progress.",
                    RestStatus.CONFLICT,
                    params.getModelId()
                )
            );
            return;
        }

        rebalanceAssignments(clusterService.state(), Optional.of(params), "model deployment started", ActionListener.wrap(newMetadata -> {
            TrainedModelAssignment assignment = newMetadata.getModelAssignment(params.getModelId());
            if (assignment == null) {
                // If we could not allocate the model anywhere then it is possible the assignment
                // here is null. We should notify the listener of an empty assignment as the
                // handling of this is done elsewhere with the wait-to-start predicate.
                assignment = TrainedModelAssignment.Builder.empty(params).build();
            }
            listener.onResponse(assignment);
        }, listener::onFailure));
    }

    public void setModelAssignmentToStopping(String modelId, ActionListener<AcknowledgedResponse> listener) {
        submitUnbatchedTask("set model assignment stopping", new ClusterStateUpdateTask() {
            @Override
            public ClusterState execute(ClusterState currentState) {
                return setToStopping(currentState, modelId, "client API call");
            }

            @Override
            public void onFailure(Exception e) {
                listener.onFailure(e);
            }

            @Override
            public void clusterStateProcessed(ClusterState oldState, ClusterState newState) {
                listener.onResponse(AcknowledgedResponse.TRUE);
            }
        });
    }

    public void removeModelAssignment(String modelId, ActionListener<AcknowledgedResponse> listener) {
        submitUnbatchedTask("delete model assignment", new ClusterStateUpdateTask() {
            @Override
            public ClusterState execute(ClusterState currentState) {
                return removeAssignment(currentState, modelId);
            }

            @Override
            public void onFailure(Exception e) {
                listener.onFailure(e);
            }

            @Override
            public void clusterStateProcessed(ClusterState oldState, ClusterState newState) {
                // As a model deployment has been stopped we should rebalance as we might now
                // be able to satisfy more allocations for the rest of the deployments.
                rebalanceAssignments(
                    newState,
                    Optional.empty(),
                    "model deployment stopped",
                    ActionListener.wrap(
                        metadataAfterRebalance -> logger.debug(
                            () -> format("Successfully rebalanced model deployments after deployment for model [%s] was stopped", modelId)
                        ),
                        e -> logger.error(
                            format("Failed to rebalance model deployments after deployment for model [%s] was stopped", modelId),
                            e
                        )
                    )
                );
                listener.onResponse(AcknowledgedResponse.TRUE);
            }
        });
    }

    // Used by the reset action directly
    public void removeAllModelAssignments(ActionListener<AcknowledgedResponse> listener) {
        submitUnbatchedTask("delete all model assignments", new ClusterStateUpdateTask() {
            @Override
            public ClusterState execute(ClusterState currentState) {
                return removeAllAssignments(currentState);
            }

            @Override
            public void onFailure(Exception e) {
                listener.onFailure(e);
            }

            @Override
            public void clusterStateProcessed(ClusterState oldState, ClusterState newState) {
                listener.onResponse(AcknowledgedResponse.TRUE);
            }
        });
    }

    private static ClusterState update(ClusterState currentState, TrainedModelAssignmentMetadata.Builder modelAssignments) {
        TrainedModelAssignmentMetadata previousMetadata = TrainedModelAssignmentMetadata.fromState(currentState);
        TrainedModelAssignmentMetadata updatedMetadata = modelAssignments.build();
        if (updatedMetadata.equals(previousMetadata)) {
            return currentState;
        } else {
            return forceUpdate(currentState, modelAssignments);
        }
    }

    private static ClusterState forceUpdate(ClusterState currentState, TrainedModelAssignmentMetadata.Builder modelAssignments) {
        logger.debug(() -> format("updated assignments: %s", modelAssignments.build()));
        Metadata.Builder metadata = Metadata.builder(currentState.metadata());
        if (currentState.getNodes().getMinNodeVersion().onOrAfter(RENAME_ALLOCATION_TO_ASSIGNMENT_VERSION)) {
            metadata.putCustom(TrainedModelAssignmentMetadata.NAME, modelAssignments.build())
                .removeCustom(TrainedModelAssignmentMetadata.DEPRECATED_NAME);
        } else {
            metadata.putCustom(TrainedModelAssignmentMetadata.DEPRECATED_NAME, modelAssignments.buildOld());
        }
        return ClusterState.builder(currentState).metadata(metadata).build();
    }

    ClusterState createModelAssignment(ClusterState currentState, StartTrainedModelDeploymentAction.TaskParams params) throws Exception {
        return update(currentState, rebalanceAssignments(currentState, Optional.of(params)));
    }

    private void rebalanceAssignments(
        ClusterState clusterState,
        Optional<StartTrainedModelDeploymentAction.TaskParams> modelToAdd,
        String reason,
        ActionListener<TrainedModelAssignmentMetadata> listener
    ) {
        threadPool.executor(MachineLearning.UTILITY_THREAD_POOL_NAME).execute(() -> {
            logger.debug(() -> format("Rebalancing model allocations because [%s]", reason));
            TrainedModelAssignmentMetadata.Builder rebalancedMetadata;
            try {
                rebalancedMetadata = rebalanceAssignments(clusterState, modelToAdd);
            } catch (Exception e) {
                listener.onFailure(e);
                return;
            }

            submitUnbatchedTask(reason, new ClusterStateUpdateTask() {

                private volatile boolean isUpdated;
                private volatile boolean isChanged;

                @Override
                public ClusterState execute(ClusterState currentState) {

                    if (areClusterStatesCompatibleForRebalance(clusterState, currentState)) {
                        isUpdated = true;
                        ClusterState updatedState = update(currentState, rebalancedMetadata);
                        isChanged = updatedState != currentState;
                        return updatedState;
                    }
                    rebalanceAssignments(currentState, modelToAdd, reason, listener);
                    return currentState;
                }

                @Override
                public void onFailure(Exception e) {
                    listener.onFailure(e);
                }

                @Override
                public void clusterStateProcessed(ClusterState oldState, ClusterState newState) {
                    if (isUpdated) {
                        if (isChanged) {
                            threadPool.executor(MachineLearning.UTILITY_THREAD_POOL_NAME)
                                .execute(() -> systemAuditor.info(Messages.getMessage(Messages.INFERENCE_DEPLOYMENT_REBALANCED, reason)));
                        }
                        listener.onResponse(TrainedModelAssignmentMetadata.fromState(newState));
                    }
                }
            });
        });
    }

    private boolean areClusterStatesCompatibleForRebalance(ClusterState source, ClusterState target) {
        List<DiscoveryNode> sourceNodes = getAssignableNodes(source);
        List<DiscoveryNode> targetNodes = getAssignableNodes(target);
        // We also compare node loads as it could be that another ML job has been started meanwhile
        return sourceNodes.equals(targetNodes)
            && detectNodeLoads(sourceNodes, source).equals(detectNodeLoads(targetNodes, target))
            && MlMetadata.getMlMetadata(source).equals(MlMetadata.getMlMetadata(target))
            && TrainedModelAssignmentMetadata.fromState(source).equals(TrainedModelAssignmentMetadata.fromState(target));
    }

    private TrainedModelAssignmentMetadata.Builder rebalanceAssignments(
        ClusterState currentState,
        Optional<StartTrainedModelDeploymentAction.TaskParams> modelToAdd
    ) throws Exception {
        List<DiscoveryNode> nodes = getAssignableNodes(currentState);
        logger.debug(() -> format("assignable nodes are %s", nodes.stream().map(DiscoveryNode::getId).toList()));
        Map<DiscoveryNode, NodeLoad> nodeLoads = detectNodeLoads(nodes, currentState);
        TrainedModelAssignmentRebalancer rebalancer = new TrainedModelAssignmentRebalancer(
            TrainedModelAssignmentMetadata.fromState(currentState),
            nodeLoads,
            modelToAdd
        );
        return rebalancer.rebalance();
    }

    private static List<DiscoveryNode> getAssignableNodes(ClusterState clusterState) {
        final Set<String> shuttingDownNodes = nodesShuttingDown(clusterState);
        return clusterState.getNodes()
            .getNodes()
            .values()
            .stream()
            .filter(StartTrainedModelDeploymentAction.TaskParams::mayAssignToNode)
            .filter(n -> shuttingDownNodes.contains(n.getId()) == false)
            .toList();
    }

    private Map<DiscoveryNode, NodeLoad> detectNodeLoads(List<DiscoveryNode> nodes, ClusterState clusterState) {
        return nodes.stream()
            .collect(
                Collectors.toMap(
                    Function.identity(),
                    n -> nodeLoadDetector.detectNodeLoad(clusterState, null, n, maxOpenJobs, maxMemoryPercentage, useAuto)
                )
            );
    }

    static ClusterState setToStopping(ClusterState clusterState, String modelId, String reason) {
        TrainedModelAssignmentMetadata metadata = TrainedModelAssignmentMetadata.fromState(clusterState);
        final TrainedModelAssignment existingAssignment = metadata.getModelAssignment(modelId);
        if (existingAssignment == null) {
            throw new ResourceNotFoundException("assignment for model with id [{}] not found", modelId);
        }
        // If we are stopping, don't update anything
        if (existingAssignment.getAssignmentState().equals(AssignmentState.STOPPING)) {
            return clusterState;
        }
        TrainedModelAssignmentMetadata.Builder builder = TrainedModelAssignmentMetadata.builder(clusterState);
        builder.getAssignment(modelId).stopAssignment(reason);
        return update(clusterState, builder);
    }

    static ClusterState updateModelRoutingTable(ClusterState currentState, UpdateTrainedModelAssignmentRoutingInfoAction.Request request) {
        final String modelId = request.getModelId();
        final String nodeId = request.getNodeId();
        TrainedModelAssignmentMetadata metadata = TrainedModelAssignmentMetadata.fromState(currentState);
        logger.trace(() -> format("[%s] [%s] current metadata before update %s", modelId, nodeId, Strings.toString(metadata)));
        final TrainedModelAssignment existingAssignment = metadata.getModelAssignment(modelId);
        final TrainedModelAssignmentMetadata.Builder builder = TrainedModelAssignmentMetadata.builder(currentState);
        // If state is stopped, this indicates the node process is closed, remove the node from the assignment
        if (request.getUpdate().getStateAndReason().isPresent()
            && request.getUpdate().getStateAndReason().get().getState().equals(RoutingState.STOPPED)) {
            if (existingAssignment == null || existingAssignment.isRoutedToNode(nodeId) == false) {
                return currentState;
            }
            builder.getAssignment(modelId).removeRoutingEntry(nodeId).calculateAndSetAssignmentState();
            return update(currentState, builder);
        }

        if (existingAssignment == null) {
            throw new ResourceNotFoundException("assignment for model with id [{}] not found", modelId);
        }
        // If we are stopping, don't update anything
        if (existingAssignment.getAssignmentState().equals(AssignmentState.STOPPING)) {
            logger.debug(
                () -> format("[%s] requested update from node [%s] while stopping; update was [%s]", modelId, nodeId, request.getUpdate())
            );
            return currentState;
        }
        if (existingAssignment.isRoutedToNode(nodeId) == false) {
            throw new ResourceNotFoundException("assignment for model with id [{}]] is not routed to node [{}]", modelId, nodeId);
        }
        RoutingInfo routingInfo = existingAssignment.getNodeRoutingTable().get(nodeId);
        builder.getAssignment(modelId)
            .updateExistingRoutingEntry(nodeId, request.getUpdate().apply(routingInfo))
            .calculateAndSetAssignmentState();

        return update(currentState, builder);
    }

    static ClusterState removeAssignment(ClusterState currentState, String modelId) {
        TrainedModelAssignmentMetadata.Builder builder = TrainedModelAssignmentMetadata.builder(currentState);
        if (builder.hasModel(modelId) == false) {
            throw new ResourceNotFoundException("assignment for model with id [{}] not found", modelId);
        }
        logger.debug(() -> format("[%s] removing assignment", modelId));
        return update(currentState, builder.removeAssignment(modelId));
    }

    static ClusterState removeAllAssignments(ClusterState currentState) {
        if (TrainedModelAssignmentMetadata.fromState(currentState).modelAssignments().isEmpty()) {
            return currentState;
        }
        return forceUpdate(currentState, TrainedModelAssignmentMetadata.Builder.empty());
    }

    static Optional<String> detectReasonToRebalanceModels(final ClusterChangedEvent event) {
        // If there are no assignments created at all, there is nothing to update
        final TrainedModelAssignmentMetadata newMetadata = TrainedModelAssignmentMetadata.fromState(event.state());
        if (newMetadata == null || newMetadata.modelAssignments().isEmpty()) {
            return Optional.empty();
        }

        // If an ML persistent task with process stopped we should rebalance as we could have
        // available memory that we did not have before.
<<<<<<< HEAD
        return detectReasonIfMlJobsStopped(event).or(
            () -> Optional.ofNullable(haveMlNodesChanged(event, newMetadata) ? "nodes changed" : null)
        );
=======
        return detectReasonIfMlJobsStopped(event).or(() -> {
            String reason = null;
            if (haveMlNodesChanged(event, newMetadata)) {
                reason = "nodes changed";
            } else if (newMetadata.hasOutdatedAssignments()) {
                reason = "outdated assignments detected";
            }
            return Optional.ofNullable(reason);
        });
>>>>>>> 9e9f19bc
    }

    static Optional<String> detectReasonIfMlJobsStopped(ClusterChangedEvent event) {
        if (event.changedCustomMetadataSet().contains(PersistentTasksCustomMetadata.TYPE) == false) {
            return Optional.empty();
        }
        final PersistentTasksCustomMetadata previousPersistentTasks = event.previousState()
            .getMetadata()
            .custom(PersistentTasksCustomMetadata.TYPE);
        final PersistentTasksCustomMetadata currentPersistentTasks = event.state().getMetadata().custom(PersistentTasksCustomMetadata.TYPE);
        Set<String> previousMlTaskIds = findMlProcessTaskIds(previousPersistentTasks);
        Set<String> currentMlTaskIds = findMlProcessTaskIds(currentPersistentTasks);
        previousMlTaskIds.removeAll(currentMlTaskIds);
        Set<String> stoppedTaskTypes = previousMlTaskIds.stream()
            .map(previousPersistentTasks::getTask)
            .map(PersistentTasksCustomMetadata.PersistentTask::getTaskName)
            .map(MlTasks::prettyPrintTaskName)
            .collect(Collectors.toSet());
        if (previousMlTaskIds.size() == 1) {
            return Optional.of("ML [" + stoppedTaskTypes.iterator().next() + "] job stopped");
        } else if (previousMlTaskIds.size() > 1) {
            return Optional.of("ML " + stoppedTaskTypes + " jobs stopped");
        }
        return Optional.empty();
    }

    private static Set<String> findMlProcessTaskIds(@Nullable PersistentTasksCustomMetadata metadata) {
        return metadata == null
            ? Set.of()
            : MlTasks.findMlProcessTasks(metadata)
                .stream()
                .map(PersistentTasksCustomMetadata.PersistentTask::getId)
                .collect(Collectors.toSet());
    }

    static boolean haveMlNodesChanged(ClusterChangedEvent event, TrainedModelAssignmentMetadata newMetadata) {
        // Reallocate in reaction to either node change events or
        // changes triggered by the node shutdown API.
        // When the shutdown API is used the metadata is modified
        // before the node is removed and then once again after
        // the node has returned. In this situation the node change
        // events become a no-op due to the checks against shutting
        // down nodes and because reassignment has already been
        // triggered by the node shutdown metadata changes.
        //
        // If the shutdown API is not used the node change events
        // are sufficient to cause a reassignment.
        //
        // Shutdowns should be respected so that the service does not
        // allocate models to a node that is about to leave the cluster
        //
        // TODO this has a weird side-effect for allocating to nodes
        // If the event indicates there were nodes added/removed, this method only looks at the current state and has
        // no previous knowledge of existing nodes. Consequently, if a model was manually removed (task-kill) from a node
        // it may get re-allocated to that node when another node is added/removed...
        boolean nodesShutdownChanged = event.changedCustomMetadataSet().contains(NodesShutdownMetadata.TYPE);
        if (event.nodesChanged() || nodesShutdownChanged) {
            Set<String> shuttingDownNodes = nodesShuttingDown(event.state());
            DiscoveryNodes.Delta nodesDelta = event.nodesDelta();

            Set<String> removedNodes = nodesDelta.removedNodes().stream().map(DiscoveryNode::getId).collect(Collectors.toSet());
            Set<String> addedNodes = nodesDelta.addedNodes().stream().map(DiscoveryNode::getId).collect(Collectors.toSet());

            Set<String> exitingShutDownNodes;
            if (nodesShutdownChanged) {
                Set<String> previousShuttingDownNodes = nodesShuttingDown(event.previousState());

                // Add nodes that where marked for shutdown in the previous state
                // but are no longer marked as shutdown in the current state.
                Set<String> returningShutDownNodes = Sets.difference(previousShuttingDownNodes, shuttingDownNodes);
                addedNodes.addAll(returningShutDownNodes);

                // and nodes that are marked for shutdown in this event only
                exitingShutDownNodes = Sets.difference(shuttingDownNodes, previousShuttingDownNodes);
                removedNodes.addAll(exitingShutDownNodes);
            } else {
                exitingShutDownNodes = Collections.emptySet();
            }

            logger.debug(
                () -> format(
                    "added nodes %s; removed nodes %s; shutting down nodes %s; exiting shutdown nodes %s",
                    addedNodes,
                    removedNodes,
                    shuttingDownNodes,
                    exitingShutDownNodes
                )
            );
            for (TrainedModelAssignment trainedModelAssignment : newMetadata.modelAssignments().values()) {
                if (trainedModelAssignment.getAssignmentState().equals(AssignmentState.STOPPING)) {
                    continue;
                }
                for (var nodeId : exitingShutDownNodes) {
                    if (trainedModelAssignment.isRoutedToNode(nodeId)) {
                        logger.debug(
                            () -> format(
                                "should rebalance because model [%s] has allocations on shutting down node [%s]",
                                trainedModelAssignment.getModelId(),
                                nodeId
                            )
                        );
                        return true;
                    }
                }

                for (var nodeId : removedNodes) {
                    if (trainedModelAssignment.isRoutedToNode(nodeId) && shuttingDownNodes.contains(nodeId) == false) {
                        logger.debug(
                            () -> format(
                                "should rebalance because model [%s] has allocations on removed node [%s]",
                                trainedModelAssignment.getModelId(),
                                nodeId
                            )
                        );
                        return true;
                    }
                }
                for (var nodeId : addedNodes) {
                    if (StartTrainedModelDeploymentAction.TaskParams.mayAssignToNode(event.state().nodes().get(nodeId))
                        && shuttingDownNodes.contains(nodeId) == false) {
                        logger.debug(() -> format("should rebalance because ML eligible node [%s] was added", nodeId));
                        return true;
                    }
                }
            }
        }
        return false;
    }

    /**
     * Returns the set of nodes that are currently shutting down
     */
    static Set<String> nodesShuttingDown(final ClusterState state) {
        return NodesShutdownMetadata.getShutdowns(state)
            .map(NodesShutdownMetadata::getAllNodeMetadataMap)
            .map(Map::keySet)
            .orElse(Collections.emptySet());
    }
}<|MERGE_RESOLUTION|>--- conflicted
+++ resolved
@@ -566,11 +566,6 @@
 
         // If an ML persistent task with process stopped we should rebalance as we could have
         // available memory that we did not have before.
-<<<<<<< HEAD
-        return detectReasonIfMlJobsStopped(event).or(
-            () -> Optional.ofNullable(haveMlNodesChanged(event, newMetadata) ? "nodes changed" : null)
-        );
-=======
         return detectReasonIfMlJobsStopped(event).or(() -> {
             String reason = null;
             if (haveMlNodesChanged(event, newMetadata)) {
@@ -580,7 +575,6 @@
             }
             return Optional.ofNullable(reason);
         });
->>>>>>> 9e9f19bc
     }
 
     static Optional<String> detectReasonIfMlJobsStopped(ClusterChangedEvent event) {
