--- conflicted
+++ resolved
@@ -88,7 +88,6 @@
         for (Map.Entry<ScriptContext<?>, List<Whitelist>> entry : contexts.entrySet()) {
             ScriptContext<?> context = entry.getKey();
             PainlessLookup lookup = PainlessLookupBuilder.buildFromWhitelists(entry.getValue());
-<<<<<<< HEAD
 
             for (String collectArgumentsTargetMethod : lookup.collectArgumentsTargetMethods()) {
                 try {
@@ -106,10 +105,7 @@
                 }
             }
 
-            contextsToCompilers.put(
-=======
             mutableContextsToCompilers.put(
->>>>>>> 3d0c9efb
                 context,
                 new Compiler(context.instanceClazz, context.factoryClazz, context.statefulFactoryClazz, lookup)
             );
