--- conflicted
+++ resolved
@@ -1694,19 +1694,8 @@
     protected static int getWorkerBasePort() {
         final var workerIdStr = System.getProperty(ESTestCase.TEST_WORKER_SYS_PROPERTY);
         if (workerIdStr == null) {
-<<<<<<< HEAD
-            startAt = 0; // IDE
-        } else {
-            // we adjust the gradle worker id with mod so as to not go over the ephemoral port ranges, but gradle continually
-            // increases this value, so the mod can eventually become zero, thus we shift on both sides by 1
-            final long workerId = Long.parseLong(workerIdStr);
-            assert workerId >= 1 : "Non positive gradle worker id: " + workerIdStr;
-            assert workerId < 223 : "Worker ID overflow: " + workerIdStr;
-            startAt = Math.floorMod(workerId - 1, 223) + 1;
-=======
             // running in IDE
             return MIN_PRIVATE_PORT;
->>>>>>> 9af8cf26
         }
 
         final var workerId = Integer.parseInt(workerIdStr);
