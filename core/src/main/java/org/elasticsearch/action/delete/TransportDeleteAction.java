/*
 * Licensed to Elasticsearch under one or more contributor
 * license agreements. See the NOTICE file distributed with
 * this work for additional information regarding copyright
 * ownership. Elasticsearch licenses this file to you under
 * the Apache License, Version 2.0 (the "License"); you may
 * not use this file except in compliance with the License.
 * You may obtain a copy of the License at
 *
 *    http://www.apache.org/licenses/LICENSE-2.0
 *
 * Unless required by applicable law or agreed to in writing,
 * software distributed under the License is distributed on an
 * "AS IS" BASIS, WITHOUT WARRANTIES OR CONDITIONS OF ANY
 * KIND, either express or implied.  See the License for the
 * specific language governing permissions and limitations
 * under the License.
 */

package org.elasticsearch.action.delete;

import org.elasticsearch.ExceptionsHelper;
import org.elasticsearch.action.ActionListener;
import org.elasticsearch.action.RoutingMissingException;
import org.elasticsearch.action.admin.indices.create.CreateIndexRequest;
import org.elasticsearch.action.admin.indices.create.CreateIndexResponse;
import org.elasticsearch.action.admin.indices.create.TransportCreateIndexAction;
import org.elasticsearch.action.support.ActionFilters;
import org.elasticsearch.action.support.AutoCreateIndex;
import org.elasticsearch.action.support.replication.TransportWriteAction;
import org.elasticsearch.cluster.ClusterState;
import org.elasticsearch.cluster.action.shard.ShardStateAction;
import org.elasticsearch.cluster.metadata.IndexMetaData;
import org.elasticsearch.cluster.metadata.IndexNameExpressionResolver;
import org.elasticsearch.cluster.metadata.MetaData;
import org.elasticsearch.cluster.service.ClusterService;
import org.elasticsearch.common.inject.Inject;
import org.elasticsearch.common.settings.Settings;
import org.elasticsearch.index.engine.Engine;
import org.elasticsearch.index.shard.IndexShard;
import org.elasticsearch.index.shard.ShardId;
import org.elasticsearch.indices.IndexAlreadyExistsException;
import org.elasticsearch.indices.IndicesService;
import org.elasticsearch.tasks.Task;
import org.elasticsearch.threadpool.ThreadPool;
import org.elasticsearch.transport.TransportService;

/**
 * Performs the delete operation.
 */
public class TransportDeleteAction extends TransportWriteAction<DeleteRequest, DeleteRequest,DeleteResponse> {

    private final AutoCreateIndex autoCreateIndex;
    private final TransportCreateIndexAction createIndexAction;

    @Inject
    public TransportDeleteAction(Settings settings, TransportService transportService, ClusterService clusterService,
                                 IndicesService indicesService, ThreadPool threadPool, ShardStateAction shardStateAction,
                                 TransportCreateIndexAction createIndexAction, ActionFilters actionFilters,
                                 IndexNameExpressionResolver indexNameExpressionResolver,
                                 AutoCreateIndex autoCreateIndex) {
        super(settings, DeleteAction.NAME, transportService, clusterService, indicesService, threadPool, shardStateAction, actionFilters,
                indexNameExpressionResolver, DeleteRequest::new, DeleteRequest::new, ThreadPool.Names.INDEX);
        this.createIndexAction = createIndexAction;
        this.autoCreateIndex = autoCreateIndex;
    }

    @Override
    protected void doExecute(Task task, final DeleteRequest request, final ActionListener<DeleteResponse> listener) {
        ClusterState state = clusterService.state();
        if (autoCreateIndex.shouldAutoCreate(request.index(), state)) {
            CreateIndexRequest createIndexRequest = new CreateIndexRequest()
                    .index(request.index())
                    .cause("auto(delete api)")
                    .masterNodeTimeout(request.timeout());
            createIndexAction.execute(task, createIndexRequest, new ActionListener<CreateIndexResponse>() {
                @Override
                public void onResponse(CreateIndexResponse result) {
                    innerExecute(task, request, listener);
                }

                @Override
                public void onFailure(Exception e) {
                    if (ExceptionsHelper.unwrapCause(e) instanceof IndexAlreadyExistsException) {
                        // we have the index, do it
                        innerExecute(task, request, listener);
                    } else {
                        listener.onFailure(e);
                    }
                }
            });
        } else {
            innerExecute(task, request, listener);
        }
    }

    @Override
    protected void resolveRequest(final MetaData metaData, IndexMetaData indexMetaData, DeleteRequest request) {
        super.resolveRequest(metaData, indexMetaData, request);
        resolveAndValidateRouting(metaData, indexMetaData.getIndex().getName(), request);
        ShardId shardId = clusterService.operationRouting().shardId(clusterService.state(),
            indexMetaData.getIndex().getName(), request.id(), request.routing());
        request.setShardId(shardId);
    }

    public static void resolveAndValidateRouting(final MetaData metaData, final String concreteIndex,
                                                 DeleteRequest request) {
        request.routing(metaData.resolveIndexRouting(request.parent(), request.routing(), request.index()));
        // check if routing is required, if so, throw error if routing wasn't specified
        if (request.routing() == null && metaData.routingRequired(concreteIndex, request.type())) {
            throw new RoutingMissingException(concreteIndex, request.type(), request.id());
        }
    }

    private void innerExecute(Task task, final DeleteRequest request, final ActionListener<DeleteResponse> listener) {
        super.doExecute(task, request, listener);
    }

    @Override
    protected DeleteResponse newResponseInstance() {
        return new DeleteResponse();
    }

    @Override
    protected WritePrimaryResult shardOperationOnPrimary(DeleteRequest request, IndexShard primary) throws Exception {
        final Engine.DeleteResult result = executeDeleteRequestOnPrimary(request, primary);
        final DeleteResponse response;
        if (result.hasFailure() == false) {
            // update the request with the version so it will go to the replicas
            request.versionType(request.versionType().versionTypeForReplicationAndRecovery());
            request.version(result.getVersion());
            assert request.versionType().validateVersionForWrites(request.version());
            response = new DeleteResponse(primary.shardId(), request.type(), request.id(), result.getVersion(), result.isFound());
        } else {
            response = null;
        }
        return new WritePrimaryResult(request, response, result.getTranslogLocation(), result.getFailure(), primary);
    }

    @Override
    protected WriteReplicaResult shardOperationOnReplica(DeleteRequest request, IndexShard replica) throws Exception {
        final Engine.DeleteResult result = executeDeleteRequestOnReplica(request, replica);
        return new WriteReplicaResult(request, result.getTranslogLocation(), result.getFailure(), replica);
    }

<<<<<<< HEAD
    public static WriteResult<DeleteResponse> executeDeleteRequestOnPrimary(DeleteRequest request, IndexShard indexShard) {
        Engine.Delete delete = indexShard.prepareDeleteOnPrimary(request.type(), request.id(), request.version(), request.versionType());
        indexShard.delete(delete);
        // update the request with the version so it will go to the replicas
        request.versionType(delete.versionType().versionTypeForReplicationAndRecovery());
        request.version(delete.version());
        request.seqNo(delete.seqNo());

        assert request.versionType().validateVersionForWrites(request.version());
        DeleteResponse response = new DeleteResponse(indexShard.shardId(), request.type(), request.id(), delete.seqNo(), delete.version(), delete.found());
        return new WriteResult<>(response, delete.getTranslogLocation());
    }

    public static Engine.Delete executeDeleteRequestOnReplica(DeleteRequest request, IndexShard indexShard) {
        Engine.Delete delete = indexShard.prepareDeleteOnReplica(request.type(), request.id(), request.seqNo(), request.version(), request.versionType());
        indexShard.delete(delete);
        return delete;
=======
    public static Engine.DeleteResult executeDeleteRequestOnPrimary(DeleteRequest request, IndexShard primary) {
        final Engine.Delete delete = primary.prepareDeleteOnPrimary(request.type(), request.id(), request.version(), request.versionType());
        return primary.delete(delete);
    }

    public static Engine.DeleteResult executeDeleteRequestOnReplica(DeleteRequest request, IndexShard replica) {
        final Engine.Delete delete = replica.prepareDeleteOnReplica(request.type(), request.id(), request.version(), request.versionType());
        return replica.delete(delete);
>>>>>>> 179dd885
    }
}<|MERGE_RESOLUTION|>--- conflicted
+++ resolved
@@ -130,7 +130,13 @@
             request.versionType(request.versionType().versionTypeForReplicationAndRecovery());
             request.version(result.getVersion());
             assert request.versionType().validateVersionForWrites(request.version());
-            response = new DeleteResponse(primary.shardId(), request.type(), request.id(), result.getVersion(), result.isFound());
+            response = new DeleteResponse(
+                primary.shardId(),
+                request.type(),
+                request.id(),
+                result.getSeqNo(),
+                result.getVersion(),
+                result.isFound());
         } else {
             response = null;
         }
@@ -143,33 +149,16 @@
         return new WriteReplicaResult(request, result.getTranslogLocation(), result.getFailure(), replica);
     }
 
-<<<<<<< HEAD
-    public static WriteResult<DeleteResponse> executeDeleteRequestOnPrimary(DeleteRequest request, IndexShard indexShard) {
-        Engine.Delete delete = indexShard.prepareDeleteOnPrimary(request.type(), request.id(), request.version(), request.versionType());
-        indexShard.delete(delete);
-        // update the request with the version so it will go to the replicas
-        request.versionType(delete.versionType().versionTypeForReplicationAndRecovery());
-        request.version(delete.version());
-        request.seqNo(delete.seqNo());
 
-        assert request.versionType().validateVersionForWrites(request.version());
-        DeleteResponse response = new DeleteResponse(indexShard.shardId(), request.type(), request.id(), delete.seqNo(), delete.version(), delete.found());
-        return new WriteResult<>(response, delete.getTranslogLocation());
-    }
-
-    public static Engine.Delete executeDeleteRequestOnReplica(DeleteRequest request, IndexShard indexShard) {
-        Engine.Delete delete = indexShard.prepareDeleteOnReplica(request.type(), request.id(), request.seqNo(), request.version(), request.versionType());
-        indexShard.delete(delete);
-        return delete;
-=======
     public static Engine.DeleteResult executeDeleteRequestOnPrimary(DeleteRequest request, IndexShard primary) {
         final Engine.Delete delete = primary.prepareDeleteOnPrimary(request.type(), request.id(), request.version(), request.versionType());
         return primary.delete(delete);
     }
 
     public static Engine.DeleteResult executeDeleteRequestOnReplica(DeleteRequest request, IndexShard replica) {
-        final Engine.Delete delete = replica.prepareDeleteOnReplica(request.type(), request.id(), request.version(), request.versionType());
+        final Engine.Delete delete =
+            replica.prepareDeleteOnReplica(request.type(), request.id(), request.seqNo(), request.version(), request.versionType());
         return replica.delete(delete);
->>>>>>> 179dd885
     }
+
 }