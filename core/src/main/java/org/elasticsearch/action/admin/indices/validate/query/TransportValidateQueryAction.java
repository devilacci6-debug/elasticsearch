/*
 * Licensed to Elasticsearch under one or more contributor
 * license agreements. See the NOTICE file distributed with
 * this work for additional information regarding copyright
 * ownership. Elasticsearch licenses this file to you under
 * the Apache License, Version 2.0 (the "License"); you may
 * not use this file except in compliance with the License.
 * You may obtain a copy of the License at
 *
 *    http://www.apache.org/licenses/LICENSE-2.0
 *
 * Unless required by applicable law or agreed to in writing,
 * software distributed under the License is distributed on an
 * "AS IS" BASIS, WITHOUT WARRANTIES OR CONDITIONS OF ANY
 * KIND, either express or implied.  See the License for the
 * specific language governing permissions and limitations
 * under the License.
 */

package org.elasticsearch.action.admin.indices.validate.query;

import org.apache.lucene.search.IndexSearcher;
import org.apache.lucene.search.MatchNoDocsQuery;
import org.apache.lucene.search.Query;
import org.elasticsearch.action.ActionListener;
import org.elasticsearch.action.ShardOperationFailedException;
import org.elasticsearch.action.support.ActionFilters;
import org.elasticsearch.action.support.DefaultShardOperationFailedException;
import org.elasticsearch.action.support.broadcast.BroadcastShardOperationFailedException;
import org.elasticsearch.action.support.broadcast.TransportBroadcastAction;
import org.elasticsearch.cache.recycler.PageCacheRecycler;
import org.elasticsearch.cluster.ClusterService;
import org.elasticsearch.cluster.ClusterState;
import org.elasticsearch.cluster.block.ClusterBlockException;
import org.elasticsearch.cluster.block.ClusterBlockLevel;
import org.elasticsearch.cluster.metadata.IndexNameExpressionResolver;
import org.elasticsearch.cluster.routing.GroupShardsIterator;
import org.elasticsearch.cluster.routing.ShardRouting;
import org.elasticsearch.common.inject.Inject;
import org.elasticsearch.common.settings.Settings;
import org.elasticsearch.common.util.BigArrays;
import org.elasticsearch.index.IndexService;
import org.elasticsearch.index.engine.Engine;
import org.elasticsearch.index.query.IndexQueryParserService;
<<<<<<< HEAD
import org.elasticsearch.index.query.QueryShardException;
import org.elasticsearch.index.query.QueryParsingException;
=======
import org.elasticsearch.common.ParsingException;
>>>>>>> c8d1f7aa
import org.elasticsearch.index.shard.IndexShard;
import org.elasticsearch.indices.IndicesService;
import org.elasticsearch.script.ScriptService;
import org.elasticsearch.search.SearchService;
import org.elasticsearch.search.internal.DefaultSearchContext;
import org.elasticsearch.search.internal.SearchContext;
import org.elasticsearch.search.internal.ShardSearchLocalRequest;
import org.elasticsearch.threadpool.ThreadPool;
import org.elasticsearch.transport.TransportService;

import java.io.IOException;
import java.util.ArrayList;
import java.util.List;
import java.util.Map;
import java.util.Set;
import java.util.concurrent.ThreadLocalRandom;
import java.util.concurrent.atomic.AtomicReferenceArray;

/**
 *
 */
public class TransportValidateQueryAction extends TransportBroadcastAction<ValidateQueryRequest, ValidateQueryResponse, ShardValidateQueryRequest, ShardValidateQueryResponse> {

    private final IndicesService indicesService;

    private final ScriptService scriptService;

    private final PageCacheRecycler pageCacheRecycler;

    private final BigArrays bigArrays;

    @Inject
    public TransportValidateQueryAction(Settings settings, ThreadPool threadPool, ClusterService clusterService,
                                        TransportService transportService, IndicesService indicesService,
                                        ScriptService scriptService, PageCacheRecycler pageCacheRecycler,
                                        BigArrays bigArrays, ActionFilters actionFilters, IndexNameExpressionResolver indexNameExpressionResolver) {
        super(settings, ValidateQueryAction.NAME, threadPool, clusterService, transportService, actionFilters,
                indexNameExpressionResolver, ValidateQueryRequest::new, ShardValidateQueryRequest::new, ThreadPool.Names.SEARCH);
        this.indicesService = indicesService;
        this.scriptService = scriptService;
        this.pageCacheRecycler = pageCacheRecycler;
        this.bigArrays = bigArrays;
    }

    @Override
    protected void doExecute(ValidateQueryRequest request, ActionListener<ValidateQueryResponse> listener) {
        request.nowInMillis = System.currentTimeMillis();
        super.doExecute(request, listener);
    }

    @Override
    protected ShardValidateQueryRequest newShardRequest(int numShards, ShardRouting shard, ValidateQueryRequest request) {
        String[] filteringAliases = indexNameExpressionResolver.filteringAliases(clusterService.state(), shard.index(), request.indices());
        return new ShardValidateQueryRequest(shard.shardId(), filteringAliases, request);
    }

    @Override
    protected ShardValidateQueryResponse newShardResponse() {
        return new ShardValidateQueryResponse();
    }

    @Override
    protected GroupShardsIterator shards(ClusterState clusterState, ValidateQueryRequest request, String[] concreteIndices) {
        // Hard-code routing to limit request to a single shard, but still, randomize it...
        Map<String, Set<String>> routingMap = indexNameExpressionResolver.resolveSearchRouting(clusterState, Integer.toString(ThreadLocalRandom.current().nextInt(1000)), request.indices());
        return clusterService.operationRouting().searchShards(clusterState, concreteIndices, routingMap, "_local");
    }

    @Override
    protected ClusterBlockException checkGlobalBlock(ClusterState state, ValidateQueryRequest request) {
        return state.blocks().globalBlockedException(ClusterBlockLevel.READ);
    }

    @Override
    protected ClusterBlockException checkRequestBlock(ClusterState state, ValidateQueryRequest countRequest, String[] concreteIndices) {
        return state.blocks().indicesBlockedException(ClusterBlockLevel.READ, concreteIndices);
    }

    @Override
    protected ValidateQueryResponse newResponse(ValidateQueryRequest request, AtomicReferenceArray shardsResponses, ClusterState clusterState) {
        int successfulShards = 0;
        int failedShards = 0;
        boolean valid = true;
        List<ShardOperationFailedException> shardFailures = null;
        List<QueryExplanation> queryExplanations = null;
        for (int i = 0; i < shardsResponses.length(); i++) {
            Object shardResponse = shardsResponses.get(i);
            if (shardResponse == null) {
                // simply ignore non active shards
            } else if (shardResponse instanceof BroadcastShardOperationFailedException) {
                failedShards++;
                if (shardFailures == null) {
                    shardFailures = new ArrayList<>();
                }
                shardFailures.add(new DefaultShardOperationFailedException((BroadcastShardOperationFailedException) shardResponse));
            } else {
                ShardValidateQueryResponse validateQueryResponse = (ShardValidateQueryResponse) shardResponse;
                valid = valid && validateQueryResponse.isValid();
                if (request.explain() || request.rewrite()) {
                    if (queryExplanations == null) {
                        queryExplanations = new ArrayList<>();
                    }
                    queryExplanations.add(new QueryExplanation(
                            validateQueryResponse.getIndex(),
                            validateQueryResponse.isValid(),
                            validateQueryResponse.getExplanation(),
                            validateQueryResponse.getError()
                    ));
                }
                successfulShards++;
            }
        }
        return new ValidateQueryResponse(valid, queryExplanations, shardsResponses.length(), successfulShards, failedShards, shardFailures);
    }

    @Override
    protected ShardValidateQueryResponse shardOperation(ShardValidateQueryRequest request) {
        IndexService indexService = indicesService.indexServiceSafe(request.shardId().getIndex());
        IndexQueryParserService queryParserService = indexService.queryParserService();
        IndexShard indexShard = indexService.shardSafe(request.shardId().id());

        boolean valid;
        String explanation = null;
        String error = null;
        Engine.Searcher searcher = indexShard.acquireSearcher("validate_query");

        DefaultSearchContext searchContext = new DefaultSearchContext(0,
                new ShardSearchLocalRequest(request.types(), request.nowInMillis(), request.filteringAliases()),
                null, searcher, indexService, indexShard,
                scriptService, pageCacheRecycler, bigArrays, threadPool.estimatedTimeInMillisCounter(), parseFieldMatcher,
                SearchService.NO_TIMEOUT
        );
        SearchContext.setCurrent(searchContext);
        try {
            if (request.source() != null && request.source().length() > 0) {
                searchContext.parsedQuery(queryParserService.parseQuery(request.source()));
            }
            searchContext.preProcess();

            valid = true;
            if (request.explain()) {
                explanation = searchContext.parsedQuery().query().toString();
            }
            if (request.rewrite()) {
                explanation = getRewrittenQuery(searcher.searcher(), searchContext.query());
<<<<<<< HEAD
            }
        } catch (QueryShardException|QueryParsingException e) {
=======
            }   
        } catch (ParsingException e) {
>>>>>>> c8d1f7aa
            valid = false;
            error = e.getDetailedMessage();
        } catch (AssertionError|IOException e) {
            valid = false;
            error = e.getMessage();
        } finally {
            searchContext.close();
            SearchContext.removeCurrent();
        }

        return new ShardValidateQueryResponse(request.shardId(), valid, explanation, error);
    }

    private String getRewrittenQuery(IndexSearcher searcher, Query query) throws IOException {
        Query queryRewrite = searcher.rewrite(query);
        if (queryRewrite instanceof MatchNoDocsQuery) {
            return query.toString();
        } else {
            return queryRewrite.toString();
        }
    }
}<|MERGE_RESOLUTION|>--- conflicted
+++ resolved
@@ -42,12 +42,8 @@
 import org.elasticsearch.index.IndexService;
 import org.elasticsearch.index.engine.Engine;
 import org.elasticsearch.index.query.IndexQueryParserService;
-<<<<<<< HEAD
 import org.elasticsearch.index.query.QueryShardException;
-import org.elasticsearch.index.query.QueryParsingException;
-=======
 import org.elasticsearch.common.ParsingException;
->>>>>>> c8d1f7aa
 import org.elasticsearch.index.shard.IndexShard;
 import org.elasticsearch.indices.IndicesService;
 import org.elasticsearch.script.ScriptService;
@@ -193,13 +189,8 @@
             }
             if (request.rewrite()) {
                 explanation = getRewrittenQuery(searcher.searcher(), searchContext.query());
-<<<<<<< HEAD
-            }
-        } catch (QueryShardException|QueryParsingException e) {
-=======
-            }   
-        } catch (ParsingException e) {
->>>>>>> c8d1f7aa
+            }
+        } catch (QueryShardException|ParsingException e) {
             valid = false;
             error = e.getDetailedMessage();
         } catch (AssertionError|IOException e) {
