--- conflicted
+++ resolved
@@ -2838,11 +2838,7 @@
             {
                 try (SearchContext searchContext = service.createContext(readerContext, request, task, ResultsType.FETCH, true)) {
                     ContextIndexSearcher searcher = searchContext.searcher();
-<<<<<<< HEAD
-                    assertNull(searcher.getExecutor());
-=======
                     assertFalse(searcher.hasExecutor());
->>>>>>> eb06cecc
                     final long priorExecutorTaskCount = executor.getCompletedTaskCount();
                     searcher.search(termQuery, new TotalHitCountCollectorManager(searcher.getSlices()));
                     assertBusy(
@@ -2858,11 +2854,7 @@
             {
                 try (SearchContext searchContext = service.createContext(readerContext, request, task, ResultsType.NONE, true)) {
                     ContextIndexSearcher searcher = searchContext.searcher();
-<<<<<<< HEAD
-                    assertNull(searcher.getExecutor());
-=======
                     assertFalse(searcher.hasExecutor());
->>>>>>> eb06cecc
                     final long priorExecutorTaskCount = executor.getCompletedTaskCount();
                     searcher.search(termQuery, new TotalHitCountCollectorManager(searcher.getSlices()));
                     assertBusy(
@@ -2885,11 +2877,7 @@
                 {
                     try (SearchContext searchContext = service.createContext(readerContext, request, task, ResultsType.QUERY, true)) {
                         ContextIndexSearcher searcher = searchContext.searcher();
-<<<<<<< HEAD
-                        assertNull(searcher.getExecutor());
-=======
                         assertFalse(searcher.hasExecutor());
->>>>>>> eb06cecc
                         final long priorExecutorTaskCount = executor.getCompletedTaskCount();
                         searcher.search(termQuery, new TotalHitCountCollectorManager(searcher.getSlices()));
                         assertBusy(
