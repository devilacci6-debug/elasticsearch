--- conflicted
+++ resolved
@@ -52,23 +52,12 @@
         builder.endObject();
         XContentBuilder shuffled = shuffleXContent(builder);
         try (XContentParser parser = createParser(shuffled)) {
-<<<<<<< HEAD
-            Metadata.ProjectCustom custom = IngestMetadata.fromXContent(parser);
-            assertTrue(custom instanceof IngestMetadata);
-            IngestMetadata m = (IngestMetadata) custom;
-            assertEquals(2, m.getPipelines().size());
-            assertEquals("1", m.getPipelines().get("1").getId());
-            assertEquals("2", m.getPipelines().get("2").getId());
-            assertEquals(pipeline.getConfigAsMap(), m.getPipelines().get("1").getConfigAsMap());
-            assertEquals(pipeline2.getConfigAsMap(), m.getPipelines().get("2").getConfigAsMap());
-=======
             IngestMetadata custom = IngestMetadata.fromXContent(parser);
             assertEquals(2, custom.getPipelines().size());
             assertEquals("1", custom.getPipelines().get("1").getId());
             assertEquals("2", custom.getPipelines().get("2").getId());
             assertEquals(pipeline.getConfigAsMap(), custom.getPipelines().get("1").getConfigAsMap());
             assertEquals(pipeline2.getConfigAsMap(), custom.getPipelines().get("2").getConfigAsMap());
->>>>>>> 058be969
         }
     }
 
