--- conflicted
+++ resolved
@@ -156,25 +156,20 @@
         );
     }
 
-<<<<<<< HEAD
+    public void testCanAutoExpandToNodeIfNoNodesShuttingDown() {
+        ClusterState state = service.reroute(ClusterState.EMPTY_STATE, "initial state", ActionListener.noop());
+
+        RoutingAllocation allocation = new RoutingAllocation(allocationDeciders, state, null, null, 0);
+        allocation.debugDecision(true);
+
+        Decision decision = decider.shouldAutoExpandToNode(indexMetadata, DATA_NODE, allocation);
+        assertThat(decision.type(), equalTo(Decision.Type.YES));
+        assertThat(decision.getExplanation(), equalTo("no nodes are shutting down"));
+    }
+
     public void testCanAutoExpandToNodeThatIsNotShuttingDown() {
-        ClusterState state = service.reroute(ClusterState.EMPTY_STATE, "initial state", ActionListener.noop());
-=======
-    public void testCanAutoExpandToNodeIfNoNodesShuttingDown() {
-        ClusterState state = service.reroute(ClusterState.EMPTY_STATE, "initial state");
->>>>>>> a4d648ae
-
-        RoutingAllocation allocation = new RoutingAllocation(allocationDeciders, state, null, null, 0);
-        allocation.debugDecision(true);
-
-        Decision decision = decider.shouldAutoExpandToNode(indexMetadata, DATA_NODE, allocation);
-        assertThat(decision.type(), equalTo(Decision.Type.YES));
-        assertThat(decision.getExplanation(), equalTo("no nodes are shutting down"));
-    }
-
-    public void testCanAutoExpandToNodeThatIsNotShuttingDown() {
-        ClusterState state = prepareState(
-            service.reroute(ClusterState.EMPTY_STATE, "initial state"),
+        ClusterState state = prepareState(
+            service.reroute(ClusterState.EMPTY_STATE, "initial state", ActionListener.noop()),
             randomFrom(SingleNodeShutdownMetadata.Type.REMOVE, SingleNodeShutdownMetadata.Type.REPLACE),
             "other-node-id"
         );
