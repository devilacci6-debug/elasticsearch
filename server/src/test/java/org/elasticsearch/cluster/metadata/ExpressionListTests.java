--- conflicted
+++ resolved
@@ -23,7 +23,6 @@
 import java.util.List;
 import java.util.function.Supplier;
 
-import static org.elasticsearch.action.support.IndexComponentSelector.DATA;
 import static org.hamcrest.Matchers.is;
 import static org.mockito.Mockito.mock;
 import static org.mockito.Mockito.when;
@@ -44,22 +43,11 @@
             for (String expressionString : List.of("non_wildcard", "-non_exclusion")) {
                 ExpressionList expressionList = new ExpressionList(
                     getContextWithOptions(indicesOptions),
-<<<<<<< HEAD
-                    List.of(new ResolvedExpression(expressionString, DATA))
-                );
-                assertThat(expressionList.hasWildcard(), is(false));
-                if (randomBoolean()) {
-                    expressionList = new ExpressionList(
-                        getContextWithOptions(indicesOptions),
-                        List.of(new ResolvedExpression(expressionString, DATA))
-                    );
-=======
                     resolvedExpressions(expressionString)
                 );
                 assertThat(expressionList.hasWildcard(), is(false));
                 if (randomBoolean()) {
                     expressionList = new ExpressionList(getContextWithOptions(indicesOptions), resolvedExpressions((expressionString)));
->>>>>>> d102659d
                 }
                 Iterator<Expression> expressionIterator = expressionList.iterator();
                 assertThat(expressionIterator.hasNext(), is(true));
@@ -79,21 +67,13 @@
         for (String wildcardTest : List.of("*", "a*", "*b", "a*b", "a-*b", "a*-b", "-*", "-a*", "-*b", "**", "*-*")) {
             ExpressionList expressionList = new ExpressionList(
                 getContextWithOptions(getExpandWildcardsIndicesOptions()),
-<<<<<<< HEAD
-                List.of(new ResolvedExpression(wildcardTest, DATA))
-=======
                 resolvedExpressions(wildcardTest)
->>>>>>> d102659d
             );
             assertThat(expressionList.hasWildcard(), is(true));
             if (randomBoolean()) {
                 expressionList = new ExpressionList(
                     getContextWithOptions(getExpandWildcardsIndicesOptions()),
-<<<<<<< HEAD
-                    List.of(new ResolvedExpression(wildcardTest, DATA))
-=======
                     resolvedExpressions(wildcardTest)
->>>>>>> d102659d
                 );
             }
             Iterator<Expression> expressionIterator = expressionList.iterator();
@@ -110,17 +90,6 @@
     }
 
     public void testWildcardLongerExpression() {
-<<<<<<< HEAD
-        List<String> onlyExplicits = randomList(7, () -> randomAlphaOfLengthBetween(0, 5));
-        String wildcard = randomFrom("*", "*b", "-*", "*-", "c*", "a*b", "**");
-        List<ResolvedExpression> expressionList = new ArrayList<>(onlyExplicits.size() + 1);
-        expressionList.addAll(randomSubsetOf(onlyExplicits).stream().map(rnd -> new ResolvedExpression(rnd, DATA)).toList());
-        int wildcardPos = expressionList.size();
-        expressionList.add(new ResolvedExpression(wildcard, DATA));
-        for (String item : onlyExplicits) {
-            if (expressionList.contains(new ResolvedExpression(item, DATA)) == false) {
-                expressionList.add(new ResolvedExpression(item, DATA));
-=======
         List<ResolvedExpression> onlyExplicits = randomList(7, () -> new ResolvedExpression(randomAlphaOfLengthBetween(0, 5)));
         ResolvedExpression wildcard = new ResolvedExpression(randomFrom("*", "*b", "-*", "*-", "c*", "a*b", "**"));
         List<ResolvedExpression> expressionList = new ArrayList<>(onlyExplicits.size() + 1);
@@ -130,7 +99,6 @@
         for (ResolvedExpression item : onlyExplicits) {
             if (expressionList.contains(item) == false) {
                 expressionList.add(item);
->>>>>>> d102659d
             }
         }
         ExpressionList expressionIterable = new ExpressionList(getContextWithOptions(getExpandWildcardsIndicesOptions()), expressionList);
@@ -152,21 +120,12 @@
 
     public void testWildcardsNoExclusionExpressions() {
         for (List<ResolvedExpression> wildcardExpression : List.of(
-<<<<<<< HEAD
-            List.of(new ResolvedExpression("*", DATA)),
-            List.of(new ResolvedExpression("a", DATA), new ResolvedExpression("*", DATA)),
-            List.of(new ResolvedExpression("-b", DATA), new ResolvedExpression("*c", DATA)),
-            List.of(new ResolvedExpression("-", DATA), new ResolvedExpression("a", DATA), new ResolvedExpression("c*", DATA)),
-            List.of(new ResolvedExpression("*", DATA), new ResolvedExpression("a*", DATA), new ResolvedExpression("*b", DATA)),
-            List.of(new ResolvedExpression("-*", DATA), new ResolvedExpression("a", DATA), new ResolvedExpression("b*", DATA))
-=======
             resolvedExpressions("*"),
             resolvedExpressions("a", "*"),
             resolvedExpressions("-b", "*c"),
             resolvedExpressions("-", "a", "c*"),
             resolvedExpressions("*", "a*", "*b"),
             resolvedExpressions("-*", "a", "b*")
->>>>>>> d102659d
         )) {
             ExpressionList expressionList = new ExpressionList(
                 getContextWithOptions(getExpandWildcardsIndicesOptions()),
@@ -191,15 +150,6 @@
 
     public void testWildcardExpressionNoExpandOptions() {
         for (List<ResolvedExpression> wildcardExpression : List.of(
-<<<<<<< HEAD
-            List.of(new ResolvedExpression("*", DATA)),
-            List.of(new ResolvedExpression("a", DATA), new ResolvedExpression("*", DATA)),
-            List.of(new ResolvedExpression("-b", DATA), new ResolvedExpression("*c", DATA)),
-            List.of(new ResolvedExpression("*d", DATA), new ResolvedExpression("-", DATA)),
-            List.of(new ResolvedExpression("*", DATA), new ResolvedExpression("-*", DATA)),
-            List.of(new ResolvedExpression("-", DATA), new ResolvedExpression("a", DATA), new ResolvedExpression("c*", DATA)),
-            List.of(new ResolvedExpression("*", DATA), new ResolvedExpression("a*", DATA), new ResolvedExpression("*b", DATA))
-=======
             resolvedExpressions("*"),
             resolvedExpressions("a", "*"),
             resolvedExpressions("-b", "*c"),
@@ -207,7 +157,6 @@
             resolvedExpressions("*", "-*"),
             resolvedExpressions("-", "a", "c*"),
             resolvedExpressions("*", "a*", "*b")
->>>>>>> d102659d
         )) {
             ExpressionList expressionList = new ExpressionList(
                 getContextWithOptions(getNoExpandWildcardsIndicesOptions()),
@@ -233,17 +182,6 @@
         int exclusionPos = randomIntBetween(wildcardPos + 1, 7);
         List<ResolvedExpression> exclusionExpression = new ArrayList<>();
         for (int i = 0; i < wildcardPos; i++) {
-<<<<<<< HEAD
-            exclusionExpression.add(new ResolvedExpression(randomAlphaOfLengthBetween(0, 5), DATA));
-        }
-        exclusionExpression.add(new ResolvedExpression(wildcard, DATA));
-        for (int i = wildcardPos + 1; i < exclusionPos; i++) {
-            exclusionExpression.add(new ResolvedExpression(randomAlphaOfLengthBetween(0, 5), DATA));
-        }
-        exclusionExpression.add(new ResolvedExpression(exclusion, DATA));
-        for (int i = 0; i < randomIntBetween(0, 3); i++) {
-            exclusionExpression.add(new ResolvedExpression(randomAlphaOfLengthBetween(0, 5), DATA));
-=======
             exclusionExpression.add(new ResolvedExpression(randomAlphaOfLengthBetween(0, 5)));
         }
         exclusionExpression.add(new ResolvedExpression(wildcard));
@@ -253,7 +191,6 @@
         exclusionExpression.add(new ResolvedExpression(exclusion));
         for (int i = 0; i < randomIntBetween(0, 3); i++) {
             exclusionExpression.add(new ResolvedExpression(randomAlphaOfLengthBetween(0, 5)));
->>>>>>> d102659d
         }
         ExpressionList expressionList = new ExpressionList(getContextWithOptions(getExpandWildcardsIndicesOptions()), exclusionExpression);
         if (randomBoolean()) {
@@ -279,61 +216,6 @@
 
     public void testExclusionsExpression() {
         for (Tuple<List<ResolvedExpression>, List<Boolean>> exclusionExpression : List.of(
-<<<<<<< HEAD
-            new Tuple<>(
-                List.of(new ResolvedExpression("-a", DATA), new ResolvedExpression("*", DATA), new ResolvedExpression("-a", DATA)),
-                List.of(false, false, true)
-            ),
-            new Tuple<>(
-                List.of(new ResolvedExpression("-b*", DATA), new ResolvedExpression("c", DATA), new ResolvedExpression("-a", DATA)),
-                List.of(false, false, true)
-            ),
-            new Tuple<>(
-                List.of(new ResolvedExpression("*d", DATA), new ResolvedExpression("-", DATA), new ResolvedExpression("*b", DATA)),
-                List.of(false, true, false)
-            ),
-            new Tuple<>(
-                List.of(
-                    new ResolvedExpression("-", DATA),
-                    new ResolvedExpression("--", DATA),
-                    new ResolvedExpression("-*", DATA),
-                    new ResolvedExpression("", DATA),
-                    new ResolvedExpression("-*", DATA)
-                ),
-                List.of(false, false, false, false, true)
-            ),
-            new Tuple<>(
-                List.of(
-                    new ResolvedExpression("*-", DATA),
-                    new ResolvedExpression("-*", DATA),
-                    new ResolvedExpression("a", DATA),
-                    new ResolvedExpression("-b", DATA)
-                ),
-                List.of(false, true, false, true)
-            ),
-            new Tuple<>(
-                List.of(
-                    new ResolvedExpression("a", DATA),
-                    new ResolvedExpression("-b", DATA),
-                    new ResolvedExpression("-*", DATA),
-                    new ResolvedExpression("-b", DATA),
-                    new ResolvedExpression("*", DATA),
-                    new ResolvedExpression("-b", DATA)
-                ),
-                List.of(false, false, false, true, false, true)
-            ),
-            new Tuple<>(
-                List.of(
-                    new ResolvedExpression("-a", DATA),
-                    new ResolvedExpression("*d", DATA),
-                    new ResolvedExpression("-a", DATA),
-                    new ResolvedExpression("-*b", DATA),
-                    new ResolvedExpression("-b", DATA),
-                    new ResolvedExpression("--", DATA)
-                ),
-                List.of(false, false, true, true, true, true)
-            )
-=======
             new Tuple<>(resolvedExpressions("-a", "*", "-a"), List.of(false, false, true)),
             new Tuple<>(resolvedExpressions("-b*", "c", "-a"), List.of(false, false, true)),
             new Tuple<>(resolvedExpressions("*d", "-", "*b"), List.of(false, true, false)),
@@ -341,7 +223,6 @@
             new Tuple<>(resolvedExpressions("*-", "-*", "a", "-b"), List.of(false, true, false, true)),
             new Tuple<>(resolvedExpressions("a", "-b", "-*", "-b", "*", "-b"), List.of(false, false, false, true, false, true)),
             new Tuple<>(resolvedExpressions("-a", "*d", "-a", "-*b", "-b", "--"), List.of(false, false, true, true, true, true))
->>>>>>> d102659d
         )) {
             ExpressionList expressionList = new ExpressionList(
                 getContextWithOptions(getExpandWildcardsIndicesOptions()),
