/*
 * Copyright Elasticsearch B.V. and/or licensed to Elasticsearch B.V. under one
 * or more contributor license agreements. Licensed under the "Elastic License
 * 2.0", the "GNU Affero General Public License v3.0 only", and the "Server Side
 * Public License v 1"; you may not use this file except in compliance with, at
 * your election, the "Elastic License 2.0", the "GNU Affero General Public
 * License v3.0 only", or the "Server Side Public License, v 1".
 */

package org.elasticsearch.cluster.metadata;

import org.apache.logging.log4j.Level;
import org.elasticsearch.action.DocWriteRequest;
import org.elasticsearch.action.IndicesRequest;
import org.elasticsearch.action.admin.indices.alias.IndicesAliasesRequest;
import org.elasticsearch.action.admin.indices.delete.DeleteIndexRequest;
import org.elasticsearch.action.delete.DeleteRequest;
import org.elasticsearch.action.index.IndexRequest;
import org.elasticsearch.action.search.SearchRequest;
import org.elasticsearch.action.support.IndicesOptions;
import org.elasticsearch.action.update.UpdateRequest;
import org.elasticsearch.cluster.ClusterName;
import org.elasticsearch.cluster.ClusterState;
import org.elasticsearch.cluster.metadata.IndexMetadata.State;
import org.elasticsearch.cluster.metadata.IndexNameExpressionResolver.ResolvedExpression;
import org.elasticsearch.common.Strings;
import org.elasticsearch.common.settings.Settings;
import org.elasticsearch.common.util.concurrent.ThreadContext;
import org.elasticsearch.core.Tuple;
import org.elasticsearch.index.Index;
import org.elasticsearch.index.IndexNotFoundException;
import org.elasticsearch.index.IndexSettings;
import org.elasticsearch.index.IndexVersion;
import org.elasticsearch.indices.FailureIndexNotSupportedException;
import org.elasticsearch.indices.IndexClosedException;
import org.elasticsearch.indices.InvalidIndexNameException;
import org.elasticsearch.indices.SystemIndexDescriptor;
import org.elasticsearch.indices.SystemIndexDescriptor.Type;
import org.elasticsearch.indices.SystemIndexDescriptorUtils;
import org.elasticsearch.indices.SystemIndices;
import org.elasticsearch.indices.SystemIndices.Feature;
import org.elasticsearch.indices.SystemIndices.SystemIndexAccessLevel;
import org.elasticsearch.indices.TestIndexNameExpressionResolver;
import org.elasticsearch.test.ESTestCase;
import org.hamcrest.Matcher;

import java.time.Instant;
import java.time.LocalDate;
import java.time.ZoneOffset;
import java.util.Arrays;
import java.util.Collections;
import java.util.HashSet;
import java.util.List;
import java.util.Map;
import java.util.Set;
import java.util.function.Function;

import static org.elasticsearch.action.support.IndexComponentSelector.DATA;
import static org.elasticsearch.action.support.IndexComponentSelector.FAILURES;
import static org.elasticsearch.cluster.metadata.DataStreamTestHelper.backingIndexEqualTo;
import static org.elasticsearch.cluster.metadata.DataStreamTestHelper.createBackingIndex;
import static org.elasticsearch.cluster.metadata.DataStreamTestHelper.createFailureStore;
import static org.elasticsearch.cluster.metadata.DataStreamTestHelper.newInstance;
import static org.elasticsearch.cluster.metadata.IndexMetadata.INDEX_HIDDEN_SETTING;
import static org.elasticsearch.common.util.set.Sets.newHashSet;
import static org.elasticsearch.indices.SystemIndices.EXTERNAL_SYSTEM_INDEX_ACCESS_CONTROL_HEADER_KEY;
import static org.elasticsearch.indices.SystemIndices.SYSTEM_INDEX_ACCESS_CONTROL_HEADER_KEY;
import static org.hamcrest.Matchers.arrayContaining;
import static org.hamcrest.Matchers.arrayContainingInAnyOrder;
import static org.hamcrest.Matchers.arrayWithSize;
import static org.hamcrest.Matchers.contains;
import static org.hamcrest.Matchers.containsInAnyOrder;
import static org.hamcrest.Matchers.containsString;
import static org.hamcrest.Matchers.empty;
import static org.hamcrest.Matchers.emptyArray;
import static org.hamcrest.Matchers.endsWith;
import static org.hamcrest.Matchers.equalTo;
import static org.hamcrest.Matchers.is;
import static org.hamcrest.Matchers.notNullValue;
import static org.hamcrest.Matchers.nullValue;
import static org.mockito.Mockito.mock;
import static org.mockito.Mockito.when;

public class IndexNameExpressionResolverTests extends ESTestCase {

    private IndexNameExpressionResolver indexNameExpressionResolver;
    private ThreadContext threadContext;
    private long epochMillis;

    private ThreadContext createThreadContext() {
        return new ThreadContext(Settings.EMPTY);
    }

    protected IndexNameExpressionResolver createIndexNameExpressionResolver(ThreadContext threadContext) {
        return TestIndexNameExpressionResolver.newInstance(threadContext);
    }

    @Override
    public void setUp() throws Exception {
        super.setUp();
        threadContext = createThreadContext();
        indexNameExpressionResolver = createIndexNameExpressionResolver(threadContext);
        epochMillis = randomLongBetween(1580536800000L, 1583042400000L);
    }

    public void testConcreteIndexNamesStrictExpand() {
        Metadata.Builder mdBuilder = Metadata.builder()
            .put(indexBuilder("foo").putAlias(AliasMetadata.builder("foofoobar")))
            .put(indexBuilder("foobar").putAlias(AliasMetadata.builder("foofoobar")))
            .put(indexBuilder("foofoo-closed").state(IndexMetadata.State.CLOSE))
            .put(indexBuilder("foofoo").putAlias(AliasMetadata.builder("barbaz")));

        ClusterState state = ClusterState.builder(new ClusterName("_name")).metadata(mdBuilder).build();

        for (IndicesOptions options : List.of(IndicesOptions.strictExpandOpen(), IndicesOptions.strictExpand())) {
            IndexNameExpressionResolver.Context context = new IndexNameExpressionResolver.Context(
                state,
                options,
                randomFrom(SystemIndexAccessLevel.values())
            );
            String[] results = indexNameExpressionResolver.concreteIndexNames(context, "foo");
            assertEquals(1, results.length);
            assertEquals("foo", results[0]);

            {
                IndexNotFoundException infe = expectThrows(
                    IndexNotFoundException.class,
                    () -> indexNameExpressionResolver.concreteIndexNames(context, "bar")
                );
                assertThat(infe.getIndex().getName(), equalTo("bar"));
            }

            results = indexNameExpressionResolver.concreteIndexNames(context, "foofoo", "foobar");
            assertEquals(2, results.length);
            assertThat(results, arrayContainingInAnyOrder("foofoo", "foobar"));

            results = indexNameExpressionResolver.concreteIndexNames(context, "foofoobar");
            assertEquals(new HashSet<>(Arrays.asList("foo", "foobar")), new HashSet<>(Arrays.asList(results)));

            {
                IndexNotFoundException infe = expectThrows(
                    IndexNotFoundException.class,
                    () -> indexNameExpressionResolver.concreteIndexNames(context, "foo", "bar")
                );
                assertThat(infe.getIndex().getName(), equalTo("bar"));
            }

            results = indexNameExpressionResolver.concreteIndexNames(context, "barbaz", "foobar");
            assertEquals(2, results.length);
            assertThat(results, arrayContainingInAnyOrder("foofoo", "foobar"));

            {
                IndexNotFoundException infe = expectThrows(
                    IndexNotFoundException.class,
                    () -> indexNameExpressionResolver.concreteIndexNames(context, "barbaz", "bar")
                );
                assertThat(infe.getIndex().getName(), equalTo("bar"));
            }

            results = indexNameExpressionResolver.concreteIndexNames(context, "baz*");
            assertThat(results, emptyArray());

            results = indexNameExpressionResolver.concreteIndexNames(context, "foo", "baz*");
            assertEquals(1, results.length);
            assertEquals("foo", results[0]);

            results = indexNameExpressionResolver.concreteIndexNames(context, Strings.EMPTY_ARRAY);
            Matcher<String[]> expectedResults = options == IndicesOptions.strictExpandOpen()
                ? arrayContainingInAnyOrder("foo", "foobar", "foofoo")
                : arrayContainingInAnyOrder("foo", "foobar", "foofoo", "foofoo-closed");
            assertThat(results, expectedResults);

            results = indexNameExpressionResolver.concreteIndexNames(context, (String[]) null);
            assertThat(results, expectedResults);

            results = indexNameExpressionResolver.concreteIndexNames(context, "foofoo*");
            assertThat(results, expectedResults);
        }
    }

    public void testConcreteIndexNamesLenientExpand() {
        Metadata.Builder mdBuilder = Metadata.builder()
            .put(indexBuilder("foo").putAlias(AliasMetadata.builder("foofoobar")))
            .put(indexBuilder("foobar").putAlias(AliasMetadata.builder("foofoobar")))
            .put(indexBuilder("foofoo-closed").state(IndexMetadata.State.CLOSE))
            .put(indexBuilder("foofoo").putAlias(AliasMetadata.builder("barbaz")));
        ClusterState state = ClusterState.builder(new ClusterName("_name")).metadata(mdBuilder).build();

        for (IndicesOptions options : List.of(IndicesOptions.lenientExpandOpen(), IndicesOptions.lenientExpand())) {
            IndexNameExpressionResolver.Context context = new IndexNameExpressionResolver.Context(
                state,
                options,
                randomFrom(SystemIndexAccessLevel.values())
            );
            String[] results = indexNameExpressionResolver.concreteIndexNames(context, "foo");
            assertEquals(1, results.length);
            assertEquals("foo", results[0]);

            results = indexNameExpressionResolver.concreteIndexNames(context, "bar");
            assertThat(results, emptyArray());

            results = indexNameExpressionResolver.concreteIndexNames(context, "foofoo", "foobar");
            assertEquals(2, results.length);
            assertThat(results, arrayContainingInAnyOrder("foofoo", "foobar"));

            results = indexNameExpressionResolver.concreteIndexNames(context, "foofoobar");
            assertEquals(2, results.length);
            assertEquals(new HashSet<>(Arrays.asList("foo", "foobar")), new HashSet<>(Arrays.asList(results)));

            results = indexNameExpressionResolver.concreteIndexNames(context, "foo", "bar");
            assertEquals(1, results.length);
            assertThat(results, arrayContainingInAnyOrder("foo"));

            results = indexNameExpressionResolver.concreteIndexNames(context, "barbaz", "foobar");
            assertEquals(2, results.length);
            assertThat(results, arrayContainingInAnyOrder("foofoo", "foobar"));

            results = indexNameExpressionResolver.concreteIndexNames(context, "barbaz", "bar");
            assertEquals(1, results.length);
            assertThat(results, arrayContainingInAnyOrder("foofoo"));

            results = indexNameExpressionResolver.concreteIndexNames(context, "baz*");
            assertThat(results, emptyArray());

            results = indexNameExpressionResolver.concreteIndexNames(context, "foo", "baz*");
            assertEquals(1, results.length);
            assertEquals("foo", results[0]);

            Matcher<String[]> expectedResults = options == IndicesOptions.lenientExpandOpen()
                ? arrayContainingInAnyOrder("foo", "foobar", "foofoo")
                : arrayContainingInAnyOrder("foo", "foobar", "foofoo", "foofoo-closed");

            results = indexNameExpressionResolver.concreteIndexNames(context, Strings.EMPTY_ARRAY);
            assertThat(results, expectedResults);

            results = indexNameExpressionResolver.concreteIndexNames(context, "foofoo*");
            assertThat(results, expectedResults);
        }
    }

    public void testConcreteIndexNamesIgnoreUnavailableDisallowEmpty() {
        Metadata.Builder mdBuilder = Metadata.builder()
            .put(indexBuilder("foo"))
            .put(indexBuilder("foobar"))
            .put(indexBuilder("foofoo-closed").state(IndexMetadata.State.CLOSE))
            .put(indexBuilder("foofoo").putAlias(AliasMetadata.builder("barbaz")));
        ClusterState state = ClusterState.builder(new ClusterName("_name")).metadata(mdBuilder).build();

        IndicesOptions expandOpen = IndicesOptions.fromOptions(true, false, true, false);
        IndicesOptions expand = IndicesOptions.fromOptions(true, false, true, true);

        for (IndicesOptions options : List.of(expandOpen, expand)) {
            IndexNameExpressionResolver.Context context = new IndexNameExpressionResolver.Context(
                state,
                options,
                randomFrom(SystemIndexAccessLevel.values())
            );
            String[] results = indexNameExpressionResolver.concreteIndexNames(context, "foo");
            assertEquals(1, results.length);
            assertEquals("foo", results[0]);

            {
                IndexNotFoundException infe = expectThrows(
                    IndexNotFoundException.class,
                    () -> indexNameExpressionResolver.concreteIndexNames(context, "bar")
                );
                assertThat(infe.getIndex().getName(), equalTo("bar"));
            }
            {
                IndexNotFoundException infe = expectThrows(
                    IndexNotFoundException.class,
                    () -> indexNameExpressionResolver.concreteIndexNames(context, "baz*")
                );
                assertThat(infe.getIndex().getName(), equalTo("baz*"));
            }
            {
                IndexNotFoundException infe = expectThrows(
                    IndexNotFoundException.class,
                    () -> indexNameExpressionResolver.concreteIndexNames(context, "foo", "baz*")
                );
                assertThat(infe.getIndex().getName(), equalTo("baz*"));
            }

            Matcher<String[]> expectedResults = options == expandOpen
                ? arrayContainingInAnyOrder("foo", "foobar", "foofoo")
                : arrayContainingInAnyOrder("foo", "foobar", "foofoo", "foofoo-closed");
            results = indexNameExpressionResolver.concreteIndexNames(context, Strings.EMPTY_ARRAY);
            assertThat(results, expectedResults);

            results = indexNameExpressionResolver.concreteIndexNames(context, Strings.EMPTY_ARRAY);
            assertThat(results, expectedResults);
        }
    }

    public void testConcreteIndexNamesExpandWildcards() {
        Metadata.Builder mdBuilder = Metadata.builder()
            .put(indexBuilder("foo").state(IndexMetadata.State.CLOSE))
            .put(indexBuilder("bar"))
            .put(indexBuilder("foobar").putAlias(AliasMetadata.builder("barbaz")))
            .put(indexBuilder("hidden", Settings.builder().put("index.hidden", true).build()))
            .put(indexBuilder(".hidden", Settings.builder().put("index.hidden", true).build()))
            .put(indexBuilder(".hidden-closed", Settings.builder().put("index.hidden", true).build()).state(IndexMetadata.State.CLOSE))
            .put(indexBuilder("hidden-closed", Settings.builder().put("index.hidden", true).build()).state(IndexMetadata.State.CLOSE));
        ClusterState state = ClusterState.builder(new ClusterName("_name")).metadata(mdBuilder).build();

        // Only closed
        IndicesOptions options = IndicesOptions.fromOptions(false, true, false, true, false);
        IndexNameExpressionResolver.Context context = new IndexNameExpressionResolver.Context(state, options, SystemIndexAccessLevel.NONE);
        String[] results = indexNameExpressionResolver.concreteIndexNames(context, Strings.EMPTY_ARRAY);
        assertEquals(1, results.length);
        assertEquals("foo", results[0]);

        results = indexNameExpressionResolver.concreteIndexNames(context, "foo*");
        assertEquals(1, results.length);
        assertEquals("foo", results[0]);

        // no wildcards, so wildcard expansion don't apply
        results = indexNameExpressionResolver.concreteIndexNames(context, "bar");
        assertEquals(1, results.length);
        assertEquals("bar", results[0]);

        // implicit hidden for dot indices based on wildcard starting with .
        results = indexNameExpressionResolver.concreteIndexNames(context, ".*");
        assertEquals(1, results.length);
        assertThat(results, arrayContainingInAnyOrder(".hidden-closed"));

        results = indexNameExpressionResolver.concreteIndexNames(context, ".hidd*");
        assertEquals(1, results.length);
        assertThat(results, arrayContainingInAnyOrder(".hidden-closed"));

        // Only open
        options = IndicesOptions.fromOptions(false, true, true, false, false);
        context = new IndexNameExpressionResolver.Context(state, options, SystemIndexAccessLevel.NONE);
        results = indexNameExpressionResolver.concreteIndexNames(context, Strings.EMPTY_ARRAY);
        assertEquals(2, results.length);
        assertThat(results, arrayContainingInAnyOrder("bar", "foobar"));

        results = indexNameExpressionResolver.concreteIndexNames(context, "foo*");
        assertEquals(1, results.length);
        assertEquals("foobar", results[0]);

        results = indexNameExpressionResolver.concreteIndexNames(context, "bar");
        assertEquals(1, results.length);
        assertEquals("bar", results[0]);

        // implicit hidden for dot indices based on wildcard starting with .
        results = indexNameExpressionResolver.concreteIndexNames(context, ".*");
        assertEquals(1, results.length);
        assertThat(results, arrayContainingInAnyOrder(".hidden"));

        results = indexNameExpressionResolver.concreteIndexNames(context, ".hidd*");
        assertEquals(1, results.length);
        assertThat(results, arrayContainingInAnyOrder(".hidden"));

        // Open and closed
        options = IndicesOptions.fromOptions(false, true, true, true, false);
        context = new IndexNameExpressionResolver.Context(state, options, SystemIndexAccessLevel.NONE);
        results = indexNameExpressionResolver.concreteIndexNames(context, Strings.EMPTY_ARRAY);
        assertEquals(3, results.length);
        assertThat(results, arrayContainingInAnyOrder("bar", "foobar", "foo"));

        results = indexNameExpressionResolver.concreteIndexNames(context, "foo*");
        assertEquals(2, results.length);
        assertThat(results, arrayContainingInAnyOrder("foobar", "foo"));

        results = indexNameExpressionResolver.concreteIndexNames(context, "bar");
        assertEquals(1, results.length);
        assertEquals("bar", results[0]);

        results = indexNameExpressionResolver.concreteIndexNames(context, "*", "-foo*");
        assertEquals(1, results.length);
        assertEquals("bar", results[0]);

        results = indexNameExpressionResolver.concreteIndexNames(context, "*", "-foo", "-foobar");
        assertEquals(1, results.length);
        assertEquals("bar", results[0]);

        results = indexNameExpressionResolver.concreteIndexNames(context, "*", "-foo", "*");
        assertEquals(3, results.length);
        assertThat(results, arrayContainingInAnyOrder("bar", "foobar", "foo"));

        results = indexNameExpressionResolver.concreteIndexNames(context, "-*");
        assertEquals(0, results.length);

        // implicit hidden for dot indices based on wildcard starting with .
        results = indexNameExpressionResolver.concreteIndexNames(context, ".*");
        assertEquals(2, results.length);
        assertThat(results, arrayContainingInAnyOrder(".hidden", ".hidden-closed"));

        results = indexNameExpressionResolver.concreteIndexNames(context, ".hidd*");
        assertEquals(2, results.length);
        assertThat(results, arrayContainingInAnyOrder(".hidden", ".hidden-closed"));

        // open closed and hidden
        options = IndicesOptions.fromOptions(false, true, true, true, true);
        context = new IndexNameExpressionResolver.Context(state, options, SystemIndexAccessLevel.NONE);
        results = indexNameExpressionResolver.concreteIndexNames(context, Strings.EMPTY_ARRAY);
        assertEquals(7, results.length);
        assertThat(results, arrayContainingInAnyOrder("bar", "foobar", "foo", "hidden", "hidden-closed", ".hidden", ".hidden-closed"));

        results = indexNameExpressionResolver.concreteIndexNames(context, "foo*");
        assertEquals(2, results.length);
        assertThat(results, arrayContainingInAnyOrder("foobar", "foo"));

        results = indexNameExpressionResolver.concreteIndexNames(context, "bar");
        assertEquals(1, results.length);
        assertEquals("bar", results[0]);

        results = indexNameExpressionResolver.concreteIndexNames(context, "*", "-foo*");
        assertEquals(5, results.length);
        assertThat(results, arrayContainingInAnyOrder("bar", "hidden", "hidden-closed", ".hidden", ".hidden-closed"));

        results = indexNameExpressionResolver.concreteIndexNames(context, "*", "-foo", "-foobar");
        assertEquals(5, results.length);
        assertThat(results, arrayContainingInAnyOrder("bar", "hidden", "hidden-closed", ".hidden", ".hidden-closed"));

        results = indexNameExpressionResolver.concreteIndexNames(context, "*", "-foo", "-foobar", "-hidden*");
        assertEquals(3, results.length);
        assertThat(results, arrayContainingInAnyOrder("bar", ".hidden", ".hidden-closed"));

        results = indexNameExpressionResolver.concreteIndexNames(context, "hidden*");
        assertEquals(2, results.length);
        assertThat(results, arrayContainingInAnyOrder("hidden", "hidden-closed"));

        results = indexNameExpressionResolver.concreteIndexNames(context, "hidden");
        assertEquals(1, results.length);
        assertThat(results, arrayContainingInAnyOrder("hidden"));

        results = indexNameExpressionResolver.concreteIndexNames(context, "hidden-closed");
        assertEquals(1, results.length);
        assertThat(results, arrayContainingInAnyOrder("hidden-closed"));

        results = indexNameExpressionResolver.concreteIndexNames(context, "-*");
        assertEquals(0, results.length);

        options = IndicesOptions.fromOptions(false, false, true, true, true);
        IndexNameExpressionResolver.Context context2 = new IndexNameExpressionResolver.Context(state, options, SystemIndexAccessLevel.NONE);
        IndexNotFoundException infe = expectThrows(
            IndexNotFoundException.class,
            () -> indexNameExpressionResolver.concreteIndexNames(context2, "-*")
        );
        assertThat(infe.getResourceId().toString(), equalTo("[-*]"));

        infe = expectThrows(
            IndexNotFoundException.class,
            // throws error because "-foobar" was not covered by a wildcard that included it
            () -> indexNameExpressionResolver.concreteIndexNames(context2, "bar", "hidden", "-foobar")
        );
        assertThat(
            infe.getMessage(),
            containsString(
                "if you intended to exclude this index, ensure that you use wildcards that include it " + "before explicitly excluding it"
            )
        );
        assertThat(infe.getResourceId().toString(), equalTo("[-foobar]"));

        // open and hidden
        options = IndicesOptions.fromOptions(false, true, true, false, true);
        context = new IndexNameExpressionResolver.Context(state, options, SystemIndexAccessLevel.NONE);
        results = indexNameExpressionResolver.concreteIndexNames(context, Strings.EMPTY_ARRAY);
        assertEquals(4, results.length);
        assertThat(results, arrayContainingInAnyOrder("bar", "foobar", "hidden", ".hidden"));

        results = indexNameExpressionResolver.concreteIndexNames(context, "foo*");
        assertEquals(1, results.length);
        assertEquals("foobar", results[0]);

        results = indexNameExpressionResolver.concreteIndexNames(context, "bar");
        assertEquals(1, results.length);
        assertEquals("bar", results[0]);

        results = indexNameExpressionResolver.concreteIndexNames(context, "h*");
        assertEquals(1, results.length);
        assertEquals("hidden", results[0]);

        // closed and hidden
        options = IndicesOptions.fromOptions(false, true, false, true, true);
        context = new IndexNameExpressionResolver.Context(state, options, SystemIndexAccessLevel.NONE);
        results = indexNameExpressionResolver.concreteIndexNames(context, Strings.EMPTY_ARRAY);
        assertEquals(3, results.length);
        assertThat(results, arrayContainingInAnyOrder("foo", "hidden-closed", ".hidden-closed"));

        results = indexNameExpressionResolver.concreteIndexNames(context, "foo*");
        assertEquals(1, results.length);
        assertEquals("foo", results[0]);

        results = indexNameExpressionResolver.concreteIndexNames(context, "bar");
        assertEquals(1, results.length);
        assertEquals("bar", results[0]);

        results = indexNameExpressionResolver.concreteIndexNames(context, "h*");
        assertEquals(1, results.length);
        assertEquals("hidden-closed", results[0]);

        // only hidden
        options = IndicesOptions.fromOptions(false, true, false, false, true);
        context = new IndexNameExpressionResolver.Context(state, options, SystemIndexAccessLevel.NONE);
        results = indexNameExpressionResolver.concreteIndexNames(context, Strings.EMPTY_ARRAY);
        assertThat(results, emptyArray());

        IndexNameExpressionResolver.Context context3 = context;
        infe = expectThrows(IndexNotFoundException.class, () -> indexNameExpressionResolver.concreteIndexNames(context3, "h*"));
        assertThat(infe.getResourceId().toString(), equalTo("[h*]"));

        results = indexNameExpressionResolver.concreteIndexNames(context, "hidden");
        assertThat(results, arrayContainingInAnyOrder("hidden"));

        results = indexNameExpressionResolver.concreteIndexNames(context, "hidden-closed");
        assertThat(results, arrayContainingInAnyOrder("hidden-closed"));
    }

    public void testConcreteIndexNamesNoExpandWildcards() {
        Metadata.Builder mdBuilder = Metadata.builder()
            .put(indexBuilder("foo").putAlias(AliasMetadata.builder("foofoobar")))
            .put(indexBuilder("foobar").putAlias(AliasMetadata.builder("foofoobar")))
            .put(indexBuilder("foofoo-closed").state(IndexMetadata.State.CLOSE))
            .put(indexBuilder("foofoo").putAlias(AliasMetadata.builder("barbaz")));
        ClusterState state = ClusterState.builder(new ClusterName("_name")).metadata(mdBuilder).build();

        // ignore unavailable and allow no indices
        {
            IndicesOptions noExpandLenient = IndicesOptions.fromOptions(true, true, false, false, randomBoolean());
            IndexNameExpressionResolver.Context context = new IndexNameExpressionResolver.Context(
                state,
                noExpandLenient,
                SystemIndexAccessLevel.NONE
            );
            String[] results = indexNameExpressionResolver.concreteIndexNames(context, "baz*");
            assertThat(results, emptyArray());

            results = indexNameExpressionResolver.concreteIndexNames(context, "foo", "baz*");
            assertEquals(1, results.length);
            assertEquals("foo", results[0]);

            results = indexNameExpressionResolver.concreteIndexNames(context, "foofoobar");
            assertEquals(2, results.length);
            assertThat(results, arrayContainingInAnyOrder("foo", "foobar"));

            results = indexNameExpressionResolver.concreteIndexNames(context, (String[]) null);
            assertEquals(0, results.length);

            results = indexNameExpressionResolver.concreteIndexNames(context, Strings.EMPTY_ARRAY);
            assertEquals(0, results.length);
        }

        // ignore unavailable but don't allow no indices
        {
            IndicesOptions noExpandDisallowEmpty = IndicesOptions.fromOptions(true, false, false, false, randomBoolean());
            IndexNameExpressionResolver.Context context = new IndexNameExpressionResolver.Context(
                state,
                noExpandDisallowEmpty,
                SystemIndexAccessLevel.NONE
            );

            {
                IndexNotFoundException infe = expectThrows(
                    IndexNotFoundException.class,
                    () -> indexNameExpressionResolver.concreteIndexNames(context, "baz*")
                );
                assertThat(infe.getIndex().getName(), equalTo("baz*"));
            }

            String[] results = indexNameExpressionResolver.concreteIndexNames(context, "foo", "baz*");
            assertEquals(1, results.length);
            assertEquals("foo", results[0]);

            results = indexNameExpressionResolver.concreteIndexNames(context, "foofoobar");
            assertEquals(2, results.length);
            assertThat(results, arrayContainingInAnyOrder("foo", "foobar"));

            {
                // unavailable indices are ignored but no indices are disallowed
                expectThrows(IndexNotFoundException.class, () -> indexNameExpressionResolver.concreteIndexNames(context, "bar", "baz"));
            }
        }

        // error on unavailable but allow no indices
        {
            IndicesOptions noExpandErrorUnavailable = IndicesOptions.fromOptions(false, true, false, false, randomBoolean());
            IndexNameExpressionResolver.Context context = new IndexNameExpressionResolver.Context(
                state,
                noExpandErrorUnavailable,
                SystemIndexAccessLevel.NONE
            );
            {
                IndexNotFoundException infe = expectThrows(
                    IndexNotFoundException.class,
                    () -> indexNameExpressionResolver.concreteIndexNames(context, "baz*")
                );
                assertThat(infe.getIndex().getName(), equalTo("baz*"));
            }
            {
                IndexNotFoundException infe = expectThrows(
                    IndexNotFoundException.class,
                    () -> indexNameExpressionResolver.concreteIndexNames(context, "foo", "baz*")
                );
                assertThat(infe.getIndex().getName(), equalTo("baz*"));
            }
            {
                // unavailable indices are not ignored, hence the error on the first unavailable indices encountered
                IndexNotFoundException infe = expectThrows(
                    IndexNotFoundException.class,
                    () -> indexNameExpressionResolver.concreteIndexNames(context, "bar", "baz")
                );
                assertThat(infe.getIndex().getName(), equalTo("bar"));
            }
            {
                String[] results = indexNameExpressionResolver.concreteIndexNames(context, "foofoobar");
                assertEquals(2, results.length);
                assertThat(results, arrayContainingInAnyOrder("foo", "foobar"));
            }
        }

        // error on both unavailable and no indices
        {
            IndicesOptions noExpandStrict = IndicesOptions.fromOptions(false, false, false, false, randomBoolean());
            IndexNameExpressionResolver.Context context = new IndexNameExpressionResolver.Context(
                state,
                noExpandStrict,
                SystemIndexAccessLevel.NONE
            );
            IndexNotFoundException infe = expectThrows(
                IndexNotFoundException.class,
                () -> indexNameExpressionResolver.concreteIndexNames(context, "baz*")
            );
            assertThat(infe.getIndex().getName(), equalTo("baz*"));

            IndexNotFoundException infe2 = expectThrows(
                IndexNotFoundException.class,
                () -> indexNameExpressionResolver.concreteIndexNames(context, "foo", "baz*")
            );
            assertThat(infe2.getIndex().getName(), equalTo("baz*"));

            String[] results = indexNameExpressionResolver.concreteIndexNames(context, "foofoobar");
            assertEquals(2, results.length);
            assertThat(results, arrayContainingInAnyOrder("foo", "foobar"));
        }
    }

    public void testIndexOptionsSingleIndexNoExpandWildcards() {
        Metadata.Builder mdBuilder = Metadata.builder()
            .put(indexBuilder("foo").putAlias(AliasMetadata.builder("foofoobar")))
            .put(indexBuilder("foobar").putAlias(AliasMetadata.builder("foofoobar")))
            .put(indexBuilder("foofoo-closed").state(IndexMetadata.State.CLOSE))
            .put(indexBuilder("foofoo").putAlias(AliasMetadata.builder("barbaz")));
        ClusterState state = ClusterState.builder(new ClusterName("_name")).metadata(mdBuilder).build();

        // error on both unavailable and no indices + every alias needs to expand to a single index

        {
            IndexNameExpressionResolver.Context context = new IndexNameExpressionResolver.Context(
                state,
                IndicesOptions.strictSingleIndexNoExpandForbidClosed(),
                SystemIndexAccessLevel.NONE
            );
            IndexNotFoundException infe = expectThrows(
                IndexNotFoundException.class,
                () -> indexNameExpressionResolver.concreteIndexNames(context, "baz*")
            );
            assertThat(infe.getIndex().getName(), equalTo("baz*"));
        }

        {
            IndexNameExpressionResolver.Context context = new IndexNameExpressionResolver.Context(
                state,
                IndicesOptions.strictSingleIndexNoExpandForbidClosed(),
                SystemIndexAccessLevel.NONE
            );
            IndexNotFoundException infe = expectThrows(
                IndexNotFoundException.class,
                () -> indexNameExpressionResolver.concreteIndexNames(context, "foo", "baz*")
            );
            assertThat(infe.getIndex().getName(), equalTo("baz*"));
        }

        {
            IndexNameExpressionResolver.Context context = new IndexNameExpressionResolver.Context(
                state,
                IndicesOptions.strictSingleIndexNoExpandForbidClosed(),
                SystemIndexAccessLevel.NONE
            );
            IllegalArgumentException e = expectThrows(
                IllegalArgumentException.class,
                () -> indexNameExpressionResolver.concreteIndexNames(context, "foofoobar")
            );
            assertThat(e.getMessage(), containsString("alias [foofoobar] has more than one index associated with it"));
        }

        {
            IndexNameExpressionResolver.Context context = new IndexNameExpressionResolver.Context(
                state,
                IndicesOptions.strictSingleIndexNoExpandForbidClosed(),
                SystemIndexAccessLevel.NONE
            );
            IllegalArgumentException e = expectThrows(
                IllegalArgumentException.class,
                () -> indexNameExpressionResolver.concreteIndexNames(context, "foo", "foofoobar")
            );
            assertThat(e.getMessage(), containsString("alias [foofoobar] has more than one index associated with it"));
        }

        {
            IndexNameExpressionResolver.Context context = new IndexNameExpressionResolver.Context(
                state,
                IndicesOptions.strictSingleIndexNoExpandForbidClosed(),
                SystemIndexAccessLevel.NONE
            );
            IndexClosedException ince = expectThrows(
                IndexClosedException.class,
                () -> indexNameExpressionResolver.concreteIndexNames(context, "foofoo-closed", "foofoobar")
            );
            assertThat(ince.getMessage(), equalTo("closed"));
            assertEquals(ince.getIndex().getName(), "foofoo-closed");
        }

        IndexNameExpressionResolver.Context context = new IndexNameExpressionResolver.Context(
            state,
            IndicesOptions.strictSingleIndexNoExpandForbidClosed(),
            SystemIndexAccessLevel.NONE
        );
        String[] results = indexNameExpressionResolver.concreteIndexNames(context, "foo", "barbaz");
        assertEquals(2, results.length);
        assertThat(results, arrayContainingInAnyOrder("foo", "foofoo"));
    }

    public void testIndexOptionsEmptyCluster() {
        ClusterState state = ClusterState.builder(new ClusterName("_name")).metadata(Metadata.builder().build()).build();

        IndicesOptions options = IndicesOptions.strictExpandOpen();
        final IndexNameExpressionResolver.Context context = new IndexNameExpressionResolver.Context(
            state,
            options,
            SystemIndexAccessLevel.NONE
        );
        String[] results = indexNameExpressionResolver.concreteIndexNames(context, Strings.EMPTY_ARRAY);
        assertThat(results, emptyArray());

        {
            IndexNotFoundException infe = expectThrows(
                IndexNotFoundException.class,
                () -> indexNameExpressionResolver.concreteIndexNames(context, "foo")
            );
            assertThat(infe.getIndex().getName(), equalTo("foo"));
        }

        results = indexNameExpressionResolver.concreteIndexNames(context, "foo*");
        assertThat(results, emptyArray());

        {
            IndexNotFoundException infe = expectThrows(
                IndexNotFoundException.class,
                () -> indexNameExpressionResolver.concreteIndexNames(context, "foo*", "bar")
            );
            assertThat(infe.getIndex().getName(), equalTo("bar"));
        }

        final IndexNameExpressionResolver.Context context2 = new IndexNameExpressionResolver.Context(
            state,
            IndicesOptions.lenientExpandOpen(),
            SystemIndexAccessLevel.NONE
        );
        results = indexNameExpressionResolver.concreteIndexNames(context2, Strings.EMPTY_ARRAY);
        assertThat(results, emptyArray());
        results = indexNameExpressionResolver.concreteIndexNames(context2, "foo");
        assertThat(results, emptyArray());
        results = indexNameExpressionResolver.concreteIndexNames(context2, "foo*");
        assertThat(results, emptyArray());
        results = indexNameExpressionResolver.concreteIndexNames(context2, "foo*", "bar");
        assertThat(results, emptyArray());

        final IndexNameExpressionResolver.Context context3 = new IndexNameExpressionResolver.Context(
            state,
            IndicesOptions.fromOptions(true, false, true, false),
            SystemIndexAccessLevel.NONE
        );
        {
            IndexNotFoundException infe = expectThrows(
                IndexNotFoundException.class,
                () -> indexNameExpressionResolver.concreteIndexNames(context3, Strings.EMPTY_ARRAY)
            );
            assertThat(infe.getResourceId().toString(), equalTo("[_all]"));
        }

        // no wildcard expand
        final IndexNameExpressionResolver.Context context4 = new IndexNameExpressionResolver.Context(
            state,
            IndicesOptions.fromOptions(false, true, false, false),
            randomFrom(SystemIndexAccessLevel.values())
        );
        results = indexNameExpressionResolver.concreteIndexNames(context4, Strings.EMPTY_ARRAY);
        assertThat(results, emptyArray());
        {
            IndexNotFoundException infe = expectThrows(
                IndexNotFoundException.class,
                () -> indexNameExpressionResolver.concreteIndexNames(context4, "foo")
            );
            assertThat(infe.getIndex().getName(), equalTo("foo"));
        }
        {
            IndexNotFoundException infe = expectThrows(
                IndexNotFoundException.class,
                () -> indexNameExpressionResolver.concreteIndexNames(context4, "foo*")
            );
            assertThat(infe.getIndex().getName(), equalTo("foo*"));
        }
        {
            IndexNotFoundException infe = expectThrows(
                IndexNotFoundException.class,
                () -> indexNameExpressionResolver.concreteIndexNames(context4, "bar", "foo*")
            );
            assertThat(infe.getIndex().getName(), equalTo("bar"));
        }
    }

    public void testConcreteIndicesIgnoreIndicesOneMissingIndex() {
        Metadata.Builder mdBuilder = Metadata.builder().put(indexBuilder("testXXX")).put(indexBuilder("kuku"));
        ClusterState state = ClusterState.builder(new ClusterName("_name")).metadata(mdBuilder).build();
        IndexNameExpressionResolver.Context context = new IndexNameExpressionResolver.Context(
            state,
            IndicesOptions.strictExpandOpen(),
            SystemIndexAccessLevel.NONE
        );
        IndexNotFoundException infe = expectThrows(
            IndexNotFoundException.class,
            () -> indexNameExpressionResolver.concreteIndexNames(context, "testZZZ")
        );
        assertThat(infe.getMessage(), is("no such index [testZZZ]"));
        // same as above, but DO NOT expand wildcards
        IndexNameExpressionResolver.Context context_no_expand = new IndexNameExpressionResolver.Context(
            state,
            IndicesOptions.builder().wildcardOptions(doNotExpandWildcards()).build(),
            randomFrom(SystemIndexAccessLevel.values())
        );
        IndexNotFoundException infe_no_expand = expectThrows(
            IndexNotFoundException.class,
            () -> indexNameExpressionResolver.concreteIndexNames(context_no_expand, "testZZZ")
        );
        assertThat(infe_no_expand.getMessage(), is("no such index [testZZZ]"));
    }

    public void testConcreteIndicesIgnoreIndicesOneMissingIndexOtherFound() {
        Metadata.Builder mdBuilder = Metadata.builder().put(indexBuilder("testXXX")).put(indexBuilder("kuku"));
        ClusterState state = ClusterState.builder(new ClusterName("_name")).metadata(mdBuilder).build();
        IndexNameExpressionResolver.Context context = new IndexNameExpressionResolver.Context(
            state,
            IndicesOptions.lenientExpandOpen(),
            SystemIndexAccessLevel.NONE
        );

        assertThat(
            newHashSet(indexNameExpressionResolver.concreteIndexNames(context, "testXXX", "testZZZ")),
            equalTo(newHashSet("testXXX"))
        );
    }

    public void testConcreteIndicesIgnoreIndicesAllMissing() {
        Metadata.Builder mdBuilder = Metadata.builder().put(indexBuilder("testXXX")).put(indexBuilder("kuku"));
        ClusterState state = ClusterState.builder(new ClusterName("_name")).metadata(mdBuilder).build();
        IndexNameExpressionResolver.Context context = new IndexNameExpressionResolver.Context(
            state,
            IndicesOptions.strictExpandOpen(),
            SystemIndexAccessLevel.NONE
        );

        IndexNotFoundException infe = expectThrows(
            IndexNotFoundException.class,
            () -> indexNameExpressionResolver.concreteIndexNames(context, "testMo", "testMahdy")
        );
        assertThat(infe.getMessage(), is("no such index [testMo]"));
        // same as above, but DO NOT expand wildcards
        IndexNameExpressionResolver.Context context_no_expand = new IndexNameExpressionResolver.Context(
            state,
            IndicesOptions.builder().wildcardOptions(doNotExpandWildcards()).build(),
            randomFrom(SystemIndexAccessLevel.values())
        );
        IndexNotFoundException infe_no_expand = expectThrows(
            IndexNotFoundException.class,
            () -> indexNameExpressionResolver.concreteIndexNames(context_no_expand, "testMo", "testMahdy")
        );
        assertThat(infe_no_expand.getMessage(), is("no such index [testMo]"));
    }

    public void testConcreteIndicesIgnoreIndicesEmptyRequest() {
        Metadata.Builder mdBuilder = Metadata.builder().put(indexBuilder("testXXX")).put(indexBuilder("kuku"));
        ClusterState state = ClusterState.builder(new ClusterName("_name")).metadata(mdBuilder).build();
        IndexNameExpressionResolver.Context context = new IndexNameExpressionResolver.Context(
            state,
            IndicesOptions.lenientExpandOpen(),
            SystemIndexAccessLevel.NONE
        );
        assertThat(
            newHashSet(indexNameExpressionResolver.concreteIndexNames(context, new String[] {})),
            equalTo(newHashSet("kuku", "testXXX"))
        );
    }

    public void testConcreteIndicesNoIndicesErrorMessage() {
        Metadata.Builder mdBuilder = Metadata.builder();
        ClusterState state = ClusterState.builder(new ClusterName("_name")).metadata(mdBuilder).build();
        IndexNameExpressionResolver.Context context = new IndexNameExpressionResolver.Context(
            state,
            IndicesOptions.fromOptions(false, false, true, true),
            SystemIndexAccessLevel.NONE
        );
        IndexNotFoundException infe = expectThrows(
            IndexNotFoundException.class,
            () -> indexNameExpressionResolver.concreteIndices(context, new String[] {})
        );
        assertThat(infe.getMessage(), is("no such index [_all] and no indices exist"));
    }

    public void testConcreteIndicesNoIndicesErrorMessageNoExpand() {
        Metadata.Builder mdBuilder = Metadata.builder();
        ClusterState state = ClusterState.builder(new ClusterName("_name")).metadata(mdBuilder).build();
        IndexNameExpressionResolver.Context context = new IndexNameExpressionResolver.Context(
            state,
            IndicesOptions.fromOptions(false, false, false, false),
            SystemIndexAccessLevel.NONE
        );
        IndexNotFoundException infe = expectThrows(
            IndexNotFoundException.class,
            () -> indexNameExpressionResolver.concreteIndices(context, new String[] {})
        );
        assertThat(infe.getMessage(), is("no such index [_all] and no indices exist"));
    }

    public void testConcreteIndicesWildcardExpansion() {
        Metadata.Builder mdBuilder = Metadata.builder()
            .put(indexBuilder("testXXX").state(State.OPEN))
            .put(indexBuilder("testXXY").state(State.OPEN))
            .put(indexBuilder("testXYY").state(State.CLOSE))
            .put(indexBuilder("testYYY").state(State.OPEN))
            .put(indexBuilder("testYYX").state(State.OPEN));
        ClusterState state = ClusterState.builder(new ClusterName("_name")).metadata(mdBuilder).build();

        IndexNameExpressionResolver.Context context = new IndexNameExpressionResolver.Context(
            state,
            IndicesOptions.fromOptions(true, true, false, false),
            SystemIndexAccessLevel.NONE
        );
        assertThat(newHashSet(indexNameExpressionResolver.concreteIndexNames(context, "testX*")), equalTo(new HashSet<String>()));
        context = new IndexNameExpressionResolver.Context(
            state,
            IndicesOptions.fromOptions(true, true, true, false),
            SystemIndexAccessLevel.NONE
        );
        assertThat(
            newHashSet(indexNameExpressionResolver.concreteIndexNames(context, "testX*")),
            equalTo(newHashSet("testXXX", "testXXY"))
        );
        context = new IndexNameExpressionResolver.Context(
            state,
            IndicesOptions.fromOptions(true, true, false, true),
            SystemIndexAccessLevel.NONE
        );
        assertThat(newHashSet(indexNameExpressionResolver.concreteIndexNames(context, "testX*")), equalTo(newHashSet("testXYY")));
        context = new IndexNameExpressionResolver.Context(
            state,
            IndicesOptions.fromOptions(true, true, true, true),
            SystemIndexAccessLevel.NONE
        );
        assertThat(
            newHashSet(indexNameExpressionResolver.concreteIndexNames(context, "testX*")),
            equalTo(newHashSet("testXXX", "testXXY", "testXYY"))
        );
    }

    public void testConcreteIndicesWildcardWithNegation() {
        Metadata.Builder mdBuilder = Metadata.builder()
            .put(indexBuilder("testXXX").state(State.OPEN))
            .put(indexBuilder("testXXY").state(State.OPEN))
            .put(indexBuilder("testXYY").state(State.OPEN))
            .put(indexBuilder("-testXYZ").state(State.OPEN))
            .put(indexBuilder("-testXZZ").state(State.OPEN))
            .put(indexBuilder("-testYYY").state(State.OPEN))
            .put(indexBuilder("testYYY").state(State.OPEN))
            .put(indexBuilder("testYYX").state(State.OPEN));
        ClusterState state = ClusterState.builder(new ClusterName("_name")).metadata(mdBuilder).build();

        IndexNameExpressionResolver.Context context = new IndexNameExpressionResolver.Context(
            state,
            IndicesOptions.fromOptions(true, true, true, true),
            SystemIndexAccessLevel.NONE
        );
        assertThat(
            newHashSet(indexNameExpressionResolver.concreteIndexNames(context, "testX*")),
            equalTo(newHashSet("testXXX", "testXXY", "testXYY"))
        );

        assertThat(
            newHashSet(indexNameExpressionResolver.concreteIndexNames(context, "test*", "-testX*")),
            equalTo(newHashSet("testYYY", "testYYX"))
        );

        assertThat(
            newHashSet(indexNameExpressionResolver.concreteIndexNames(context, "-testX*")),
            equalTo(newHashSet("-testXYZ", "-testXZZ"))
        );

        assertThat(
            newHashSet(indexNameExpressionResolver.concreteIndexNames(context, "testXXY", "-testX*")),
            equalTo(newHashSet("testXXY", "-testXYZ", "-testXZZ"))
        );

        assertThat(
            newHashSet(indexNameExpressionResolver.concreteIndexNames(context, "*", "--testX*")),
            equalTo(newHashSet("testXXX", "testXXY", "testXYY", "testYYX", "testYYY", "-testYYY"))
        );

        assertThat(
            newHashSet(indexNameExpressionResolver.concreteIndexNames(context, "-testXXX", "test*")),
            equalTo(newHashSet("testYYX", "testXXX", "testXYY", "testYYY", "testXXY"))
        );

        assertThat(
            newHashSet(indexNameExpressionResolver.concreteIndexNames(context, "test*", "-testXXX")),
            equalTo(newHashSet("testYYX", "testXYY", "testYYY", "testXXY"))
        );

        assertThat(
            newHashSet(indexNameExpressionResolver.concreteIndexNames(context, "testXXX", "testXXY", "testYYY", "-testYYY")),
            equalTo(newHashSet("testXXX", "testXXY", "testYYY", "-testYYY"))
        );

        assertThat(
            newHashSet(indexNameExpressionResolver.concreteIndexNames(context, "testYYY", "testYYX", "testX*", "-testXXX")),
            equalTo(newHashSet("testYYY", "testYYX", "testXXY", "testXYY"))
        );

        assertThat(
            newHashSet(indexNameExpressionResolver.concreteIndexNames(context, "-testXXX", "*testY*", "-testYYY")),
            equalTo(newHashSet("testYYX", "-testYYY"))
        );

        String[] indexNames = indexNameExpressionResolver.concreteIndexNames(state, IndicesOptions.lenientExpandOpen(), "-doesnotexist");
        assertEquals(0, indexNames.length);

        assertThat(
            newHashSet(indexNameExpressionResolver.concreteIndexNames(state, IndicesOptions.lenientExpandOpen(), "-*")),
            equalTo(newHashSet("-testXYZ", "-testXZZ", "-testYYY"))
        );

        assertThat(
            newHashSet(
                indexNameExpressionResolver.concreteIndexNames(
                    state,
                    IndicesOptions.lenientExpandOpen(),
                    "testXXX",
                    "testXXY",
                    "testXYY",
                    "-testXXY"
                )
            ),
            equalTo(newHashSet("testXXX", "testXYY", "testXXY"))
        );

        indexNames = indexNameExpressionResolver.concreteIndexNames(state, IndicesOptions.lenientExpandOpen(), "*", "-*");
        assertEquals(0, indexNames.length);
    }

    public void testConcreteIndicesWildcardAndAliases() {
        Metadata.Builder mdBuilder = Metadata.builder()
            .put(indexBuilder("foo_foo").state(State.OPEN).putAlias(AliasMetadata.builder("foo")))
            .put(indexBuilder("bar_bar").state(State.OPEN).putAlias(AliasMetadata.builder("foo")));
        ClusterState state = ClusterState.builder(new ClusterName("_name")).metadata(mdBuilder).build();

        // when ignoreAliases option is set, concreteIndexNames resolves the provided expressions
        // only against the defined indices
        IndicesOptions ignoreAliasesOptions = IndicesOptions.fromOptions(false, randomBoolean(), true, false, true, false, true, false);

        String[] indexNamesIndexWildcard = indexNameExpressionResolver.concreteIndexNames(state, ignoreAliasesOptions, "foo*");

        assertEquals(1, indexNamesIndexWildcard.length);
        assertEquals("foo_foo", indexNamesIndexWildcard[0]);

        indexNamesIndexWildcard = indexNameExpressionResolver.concreteIndexNames(state, ignoreAliasesOptions, "*o");

        assertEquals(1, indexNamesIndexWildcard.length);
        assertEquals("foo_foo", indexNamesIndexWildcard[0]);

        indexNamesIndexWildcard = indexNameExpressionResolver.concreteIndexNames(state, ignoreAliasesOptions, "f*o");

        assertEquals(1, indexNamesIndexWildcard.length);
        assertEquals("foo_foo", indexNamesIndexWildcard[0]);

        IllegalArgumentException iae = expectThrows(
            IllegalArgumentException.class,
            () -> indexNameExpressionResolver.concreteIndexNames(state, ignoreAliasesOptions, "foo")
        );
        assertEquals(
            "The provided expression [foo] matches an alias, specify the corresponding concrete indices instead.",
            iae.getMessage()
        );

        // same as above, but DO NOT expand wildcards
        iae = expectThrows(
            IllegalArgumentException.class,
            () -> indexNameExpressionResolver.concreteIndexNames(
                state,
                IndicesOptions.fromOptions(false, randomBoolean(), false, false, true, false, true, false),
                "foo"
            )
        );
        assertEquals(
            "The provided expression [foo] matches an alias, specify the corresponding concrete indices instead.",
            iae.getMessage()
        );

        // when ignoreAliases option is not set, concreteIndexNames resolves the provided
        // expressions against the defined indices and aliases
        IndicesOptions indicesAndAliasesOptions = IndicesOptions.fromOptions(
            false,
            randomBoolean(),
            true,
            false,
            true,
            false,
            false,
            false
        );

        List<String> indexNames = Arrays.asList(indexNameExpressionResolver.concreteIndexNames(state, indicesAndAliasesOptions, "foo*"));
        assertEquals(2, indexNames.size());
        assertTrue(indexNames.contains("foo_foo"));
        assertTrue(indexNames.contains("bar_bar"));

        indexNames = Arrays.asList(indexNameExpressionResolver.concreteIndexNames(state, indicesAndAliasesOptions, "*o"));
        assertEquals(2, indexNames.size());
        assertTrue(indexNames.contains("foo_foo"));
        assertTrue(indexNames.contains("bar_bar"));

        indexNames = Arrays.asList(indexNameExpressionResolver.concreteIndexNames(state, indicesAndAliasesOptions, "f*o"));
        assertEquals(2, indexNames.size());
        assertTrue(indexNames.contains("foo_foo"));
        assertTrue(indexNames.contains("bar_bar"));

        indexNames = Arrays.asList(indexNameExpressionResolver.concreteIndexNames(state, indicesAndAliasesOptions, "foo"));
        assertEquals(2, indexNames.size());
        assertTrue(indexNames.contains("foo_foo"));
        assertTrue(indexNames.contains("bar_bar"));

        // same as above, but DO NOT expand wildcards
        indicesAndAliasesOptions = IndicesOptions.fromOptions(false, randomBoolean(), false, false, true, false, false, false);
        indexNames = Arrays.asList(indexNameExpressionResolver.concreteIndexNames(state, indicesAndAliasesOptions, "foo"));
        assertEquals(2, indexNames.size());
        assertTrue(indexNames.contains("foo_foo"));
        assertTrue(indexNames.contains("bar_bar"));
    }

    public void testHiddenAliasAndHiddenIndexResolution() {
        final String visibleIndex = "visible_index";
        final String hiddenIndex = "hidden_index";
        final String visibleAlias = "visible_alias";
        final String hiddenAlias = "hidden_alias";
        final String dottedHiddenAlias = ".hidden_alias";
        final String dottedHiddenIndex = ".hidden_index";

        IndicesOptions excludeHiddenOptions = IndicesOptions.fromOptions(false, true, true, false, false, true, false, false, false);
        IndicesOptions includeHiddenOptions = IndicesOptions.fromOptions(false, true, true, false, true, true, false, false, false);

        {
            // A visible index with a visible alias and a hidden index with a hidden alias
            Metadata.Builder mdBuilder = Metadata.builder()
                .put(indexBuilder(visibleIndex).state(State.OPEN).putAlias(AliasMetadata.builder(visibleAlias)))
                .put(
                    indexBuilder(hiddenIndex, Settings.builder().put(INDEX_HIDDEN_SETTING.getKey(), true).build()).state(State.OPEN)
                        .putAlias(AliasMetadata.builder(hiddenAlias).isHidden(true))
                );
            ClusterState state = ClusterState.builder(new ClusterName("_name")).metadata(mdBuilder).build();

            // A total wildcard should only be resolved to visible indices
            String[] indexNames;
            indexNames = indexNameExpressionResolver.concreteIndexNames(state, excludeHiddenOptions, "*");
            assertThat(Arrays.asList(indexNames), containsInAnyOrder(visibleIndex));

            // Unless hidden is specified in the options
            indexNames = indexNameExpressionResolver.concreteIndexNames(state, includeHiddenOptions, "*");
            assertThat(Arrays.asList(indexNames), containsInAnyOrder(visibleIndex, hiddenIndex));

            // Both hidden indices and hidden aliases should not be included in wildcard resolution
            indexNames = indexNameExpressionResolver.concreteIndexNames(state, excludeHiddenOptions, "hidden*", "visible*");
            assertThat(Arrays.asList(indexNames), containsInAnyOrder(visibleIndex));

            // unless it's specified in the options
            indexNames = indexNameExpressionResolver.concreteIndexNames(state, includeHiddenOptions, "hidden*", "visible*");
            assertThat(Arrays.asList(indexNames), containsInAnyOrder(visibleIndex, hiddenIndex));

            // Only visible aliases should be included in wildcard resolution
            indexNames = indexNameExpressionResolver.concreteIndexNames(state, excludeHiddenOptions, "*_alias");
            assertThat(Arrays.asList(indexNames), containsInAnyOrder(visibleIndex));

            // unless, again, it's specified in the options
            indexNames = indexNameExpressionResolver.concreteIndexNames(state, includeHiddenOptions, "*_alias");
            assertThat(Arrays.asList(indexNames), containsInAnyOrder(visibleIndex, hiddenIndex));

            // If we specify a hidden alias by name, the options shouldn't matter.
            indexNames = indexNameExpressionResolver.concreteIndexNames(state, includeHiddenOptions, hiddenAlias);
            assertThat(Arrays.asList(indexNames), containsInAnyOrder(hiddenIndex));

            indexNames = indexNameExpressionResolver.concreteIndexNames(state, excludeHiddenOptions, hiddenAlias);
            assertThat(Arrays.asList(indexNames), containsInAnyOrder(hiddenIndex));
        }

        {
            // A visible alias that points to one hidden and one visible index
            Metadata.Builder mdBuilder = Metadata.builder()
                .put(indexBuilder(visibleIndex).state(State.OPEN).putAlias(AliasMetadata.builder(visibleAlias)))
                .put(
                    indexBuilder(hiddenIndex, Settings.builder().put(INDEX_HIDDEN_SETTING.getKey(), true).build()).state(State.OPEN)
                        .putAlias(AliasMetadata.builder(visibleAlias))
                );
            ClusterState state = ClusterState.builder(new ClusterName("_name")).metadata(mdBuilder).build();

            // If the alias is resolved to concrete indices, it should resolve to all the indices it points to, hidden or not.
            String[] indexNames;
            indexNames = indexNameExpressionResolver.concreteIndexNames(state, excludeHiddenOptions, "*_alias");
            assertThat(Arrays.asList(indexNames), containsInAnyOrder(visibleIndex, hiddenIndex));
            indexNames = indexNameExpressionResolver.concreteIndexNames(state, includeHiddenOptions, "*_alias");
            assertThat(Arrays.asList(indexNames), containsInAnyOrder(visibleIndex, hiddenIndex));
            indexNames = indexNameExpressionResolver.concreteIndexNames(state, includeHiddenOptions, visibleAlias);
            assertThat(Arrays.asList(indexNames), containsInAnyOrder(visibleIndex, hiddenIndex));
            indexNames = indexNameExpressionResolver.concreteIndexNames(state, includeHiddenOptions, visibleAlias);
            assertThat(Arrays.asList(indexNames), containsInAnyOrder(visibleIndex, hiddenIndex));

            // total wildcards should also resolve both visible and hidden indices if there is a visible alias
            indexNames = indexNameExpressionResolver.concreteIndexNames(state, excludeHiddenOptions, "*");
            assertThat(Arrays.asList(indexNames), containsInAnyOrder(visibleIndex, hiddenIndex));
        }

        {
            // A hidden alias that points to one hidden and one visible index
            Metadata.Builder mdBuilder = Metadata.builder()
                .put(indexBuilder(visibleIndex).state(State.OPEN).putAlias(AliasMetadata.builder(hiddenAlias).isHidden(true)))
                .put(
                    indexBuilder(hiddenIndex, Settings.builder().put(INDEX_HIDDEN_SETTING.getKey(), true).build()).state(State.OPEN)
                        .putAlias(AliasMetadata.builder(hiddenAlias).isHidden(true))
                );
            ClusterState state = ClusterState.builder(new ClusterName("_name")).metadata(mdBuilder).build();

            String[] indexNames;
            indexNames = indexNameExpressionResolver.concreteIndexNames(state, excludeHiddenOptions, "*");
            assertThat(Arrays.asList(indexNames), containsInAnyOrder(visibleIndex));
            indexNames = indexNameExpressionResolver.concreteIndexNames(state, includeHiddenOptions, "*");
            assertThat(Arrays.asList(indexNames), containsInAnyOrder(visibleIndex, hiddenIndex));

            // A query that only matches the hidden resolves to no indices
            indexNames = indexNameExpressionResolver.concreteIndexNames(state, excludeHiddenOptions, "*_alias");
            assertThat(Arrays.asList(indexNames), empty());

            // But if we include hidden it should be resolved to both indices
            indexNames = indexNameExpressionResolver.concreteIndexNames(state, includeHiddenOptions, "*_alias");
            assertThat(Arrays.asList(indexNames), containsInAnyOrder(visibleIndex, hiddenIndex));

            // If we specify the alias by name it should resolve to both indices, regardless of if the options specify hidden
            indexNames = indexNameExpressionResolver.concreteIndexNames(state, excludeHiddenOptions, hiddenAlias);
            assertThat(Arrays.asList(indexNames), containsInAnyOrder(visibleIndex, hiddenIndex));
            indexNames = indexNameExpressionResolver.concreteIndexNames(state, includeHiddenOptions, hiddenAlias);
            assertThat(Arrays.asList(indexNames), containsInAnyOrder(visibleIndex, hiddenIndex));
        }

        {
            // A hidden alias with a dot-prefixed name that points to one hidden index with a dot prefix, and one hidden index without
            Metadata.Builder mdBuilder = Metadata.builder()
                .put(
                    indexBuilder(dottedHiddenIndex, Settings.builder().put(INDEX_HIDDEN_SETTING.getKey(), true).build()).state(State.OPEN)
                        .putAlias(AliasMetadata.builder(dottedHiddenAlias).isHidden(true))
                )
                .put(
                    indexBuilder(hiddenIndex, Settings.builder().put(INDEX_HIDDEN_SETTING.getKey(), true).build()).state(State.OPEN)
                        .putAlias(AliasMetadata.builder(dottedHiddenAlias).isHidden(true))
                );
            ClusterState state = ClusterState.builder(new ClusterName("_name")).metadata(mdBuilder).build();

            String[] indexNames;
            // A dot-prefixed pattern that includes only the hidden alias should resolve to both, regardless of the options
            indexNames = indexNameExpressionResolver.concreteIndexNames(state, includeHiddenOptions, ".hidden_a*");
            assertThat(Arrays.asList(indexNames), containsInAnyOrder(dottedHiddenIndex, hiddenIndex));
            indexNames = indexNameExpressionResolver.concreteIndexNames(state, excludeHiddenOptions, ".hidden_a*");
            assertThat(Arrays.asList(indexNames), containsInAnyOrder(dottedHiddenIndex, hiddenIndex));

            // A query that doesn't include the dot resolves to no indices
            indexNames = indexNameExpressionResolver.concreteIndexNames(state, excludeHiddenOptions, "*_alias");
            assertThat(Arrays.asList(indexNames), empty());

            // But should include both indices if the options do include hidden
            indexNames = indexNameExpressionResolver.concreteIndexNames(state, includeHiddenOptions, "*_alias");
            assertThat(Arrays.asList(indexNames), containsInAnyOrder(dottedHiddenIndex, hiddenIndex));
        }
    }

    public void testHiddenIndexWithVisibleAliasOverlappingNameResolution() {
        final String hiddenIndex = "my-hidden-index";
        final String hiddenAlias = "my-hidden-alias";
        final String visibleAlias = "my-visible-alias";

        IndicesOptions excludeHiddenOptions = IndicesOptions.fromOptions(false, true, true, false, false, true, false, false, false);
        IndicesOptions includeHiddenOptions = IndicesOptions.fromOptions(false, true, true, false, true, true, false, false, false);

        Metadata.Builder mdBuilder = Metadata.builder()
            .put(
                indexBuilder(hiddenIndex, Settings.builder().put(INDEX_HIDDEN_SETTING.getKey(), true).build()).state(State.OPEN)
                    .putAlias(AliasMetadata.builder(hiddenAlias).isHidden(true))
                    .putAlias(AliasMetadata.builder(visibleAlias).build())
            );
        ClusterState state = ClusterState.builder(new ClusterName("_name")).metadata(mdBuilder).build();

        String[] indexNames;
        indexNames = indexNameExpressionResolver.concreteIndexNames(state, excludeHiddenOptions, "my-*");
        assertThat(Arrays.asList(indexNames), containsInAnyOrder(hiddenIndex));

        indexNames = indexNameExpressionResolver.concreteIndexNames(state, excludeHiddenOptions, "my-hidden*");
        assertThat(Arrays.asList(indexNames), empty());
        indexNames = indexNameExpressionResolver.concreteIndexNames(state, excludeHiddenOptions, "my-*", "-my-visible*");
        assertThat(Arrays.asList(indexNames), empty());
        indexNames = indexNameExpressionResolver.concreteIndexNames(state, includeHiddenOptions, "my-hidden*", "-my-hidden-a*");
        assertThat(Arrays.asList(indexNames), empty());
    }

    /**
     * test resolving _all pattern (null, empty array or "_all") for random IndicesOptions
     */
    public void testConcreteIndicesAllPatternRandom() {
        for (int i = 0; i < 10; i++) {
            final String[] allIndices = switch (randomIntBetween(0, 2)) {
                case 0 -> null;
                case 1 -> new String[0];
                case 2 -> new String[] { Metadata.ALL };
                default -> throw new UnsupportedOperationException();
            };
            final IndicesOptions indicesOptions = IndicesOptions.fromOptions(
                randomBoolean(),
                randomBoolean(),
                randomBoolean(),
                randomBoolean()
            );

            {
                ClusterState state = ClusterState.builder(new ClusterName("_name")).metadata(Metadata.builder().build()).build();
                IndexNameExpressionResolver.Context context = new IndexNameExpressionResolver.Context(
                    state,
                    indicesOptions,
                    SystemIndexAccessLevel.NONE
                );

                // with no indices, asking for all indices should return empty list or exception, depending on indices options
                if (indicesOptions.allowNoIndices()) {
                    String[] concreteIndices = indexNameExpressionResolver.concreteIndexNames(context, allIndices);
                    assertThat(concreteIndices, notNullValue());
                    assertThat(concreteIndices.length, equalTo(0));
                } else {
                    expectThrows(IndexNotFoundException.class, () -> indexNameExpressionResolver.concreteIndexNames(context, allIndices));
                }
            }

            {
                // with existing indices, asking for all indices should return all open/closed indices depending on options
                Metadata.Builder mdBuilder = Metadata.builder()
                    .put(indexBuilder("aaa").state(State.OPEN).putAlias(AliasMetadata.builder("aaa_alias1")))
                    .put(indexBuilder("bbb").state(State.OPEN).putAlias(AliasMetadata.builder("bbb_alias1")))
                    .put(indexBuilder("ccc").state(State.CLOSE).putAlias(AliasMetadata.builder("ccc_alias1")));
                ClusterState state = ClusterState.builder(new ClusterName("_name")).metadata(mdBuilder).build();
                IndexNameExpressionResolver.Context context = new IndexNameExpressionResolver.Context(
                    state,
                    indicesOptions,
                    SystemIndexAccessLevel.NONE
                );
                if (indicesOptions.expandWildcardsOpen() || indicesOptions.expandWildcardsClosed() || indicesOptions.allowNoIndices()) {
                    String[] concreteIndices = indexNameExpressionResolver.concreteIndexNames(context, allIndices);
                    assertThat(concreteIndices, notNullValue());
                    int expectedNumberOfIndices = 0;
                    if (indicesOptions.expandWildcardsOpen()) {
                        expectedNumberOfIndices += 2;
                    }
                    if (indicesOptions.expandWildcardsClosed()) {
                        expectedNumberOfIndices += 1;
                    }
                    assertThat(concreteIndices.length, equalTo(expectedNumberOfIndices));
                } else {
                    expectThrows(IndexNotFoundException.class, () -> indexNameExpressionResolver.concreteIndexNames(context, allIndices));
                }
            }
        }
    }

    /**
     * test resolving wildcard pattern that matches no index of alias for random IndicesOptions
     */
    public void testConcreteIndicesWildcardNoMatch() {
        for (int i = 0; i < 10; i++) {
            IndicesOptions indicesOptions = IndicesOptions.fromOptions(randomBoolean(), randomBoolean(), randomBoolean(), randomBoolean());
            Metadata.Builder mdBuilder = Metadata.builder()
                .put(indexBuilder("aaa").state(State.OPEN).putAlias(AliasMetadata.builder("aaa_alias1")))
                .put(indexBuilder("bbb").state(State.OPEN).putAlias(AliasMetadata.builder("bbb_alias1")))
                .put(indexBuilder("ccc").state(State.CLOSE).putAlias(AliasMetadata.builder("ccc_alias1")));
            ClusterState state = ClusterState.builder(new ClusterName("_name")).metadata(mdBuilder).build();
            IndexNameExpressionResolver.Context context = new IndexNameExpressionResolver.Context(
                state,
                indicesOptions,
                SystemIndexAccessLevel.NONE
            );

            if (indicesOptions.allowNoIndices() == false
                || indicesOptions.expandWildcardExpressions() == false && indicesOptions.ignoreUnavailable() == false) {
                expectThrows(IndexNotFoundException.class, () -> indexNameExpressionResolver.concreteIndexNames(context, "Foo*"));
            } else {
                // asking for non existing wildcard pattern should return empty list or exception
                String[] concreteIndices = indexNameExpressionResolver.concreteIndexNames(context, "Foo*");
                assertThat(concreteIndices, notNullValue());
                assertThat(concreteIndices.length, equalTo(0));
            }
        }
    }

    public void testIsAllIndicesNull() throws Exception {
        assertThat(IndexNameExpressionResolver.isAllIndices(null), equalTo(true));
    }

    public void testIsAllIndicesEmpty() throws Exception {
        assertThat(IndexNameExpressionResolver.isAllIndices(List.of()), equalTo(true));
    }

    public void testIsAllIndicesExplicitAll() throws Exception {
        assertThat(IndexNameExpressionResolver.isAllIndices(List.of("_all")), equalTo(true));
    }

    public void testIsAllIndicesExplicitAllPlusOther() throws Exception {
        assertThat(
            IndexNameExpressionResolver.isAllIndices(List.of("_all", "other")),
            equalTo(false)
        );
    }

    public void testIsAllIndicesNormalIndexes() throws Exception {
        assertThat(
            IndexNameExpressionResolver.isAllIndices(
                List.of("index1", "index2", "index3")
            ),
            equalTo(false)
        );
    }

    public void testIsAllIndicesWildcard() throws Exception {
        assertThat(IndexNameExpressionResolver.isAllIndices(List.of("*")), equalTo(false));
    }

    public void testIsExplicitAllIndicesNull() throws Exception {
        assertThat(IndexNameExpressionResolver.isExplicitAllPattern(null), equalTo(false));
    }

    public void testIsExplicitAllIndicesEmpty() throws Exception {
        assertThat(IndexNameExpressionResolver.isExplicitAllPattern(List.of()), equalTo(false));
    }

    public void testIsExplicitAllIndicesExplicitAll() throws Exception {
        assertThat(IndexNameExpressionResolver.isExplicitAllPattern(List.of("_all")), equalTo(true));
    }

    public void testIsExplicitAllIndicesExplicitAllPlusOther() throws Exception {
        assertThat(
            IndexNameExpressionResolver.isExplicitAllPattern(List.of("_all", "other")),
            equalTo(false)
        );
    }

    public void testIsExplicitAllIndicesNormalIndexes() throws Exception {
        assertThat(
            IndexNameExpressionResolver.isExplicitAllPattern(
                List.of("index1", "index2", "index3")
            ),
            equalTo(false)
        );
    }

    public void testIsExplicitAllIndicesWildcard() throws Exception {
        assertThat(IndexNameExpressionResolver.isExplicitAllPattern(List.of("*")), equalTo(false));
    }

    public void testIndexOptionsFailClosedIndicesAndAliases() {
        Metadata.Builder mdBuilder = Metadata.builder()
            .put(
                indexBuilder("foo1-closed").state(IndexMetadata.State.CLOSE)
                    .putAlias(AliasMetadata.builder("foobar1-closed"))
                    .putAlias(AliasMetadata.builder("foobar2-closed"))
            )
            .put(indexBuilder("foo2-closed").state(IndexMetadata.State.CLOSE).putAlias(AliasMetadata.builder("foobar2-closed")))
            .put(indexBuilder("foo3").putAlias(AliasMetadata.builder("foobar2-closed")));
        ClusterState state = ClusterState.builder(new ClusterName("_name")).metadata(mdBuilder).build();

        IndexNameExpressionResolver.Context contextICE = new IndexNameExpressionResolver.Context(
            state,
            IndicesOptions.strictExpandOpenAndForbidClosed(),
            SystemIndexAccessLevel.NONE
        );
        expectThrows(IndexClosedException.class, () -> indexNameExpressionResolver.concreteIndexNames(contextICE, "foo1-closed"));
        expectThrows(IndexClosedException.class, () -> indexNameExpressionResolver.concreteIndexNames(contextICE, "foobar1-closed"));

        IndexNameExpressionResolver.Context context = new IndexNameExpressionResolver.Context(
            state,
            IndicesOptions.fromOptions(
                true,
                contextICE.getOptions().allowNoIndices(),
                contextICE.getOptions().expandWildcardsOpen(),
                contextICE.getOptions().expandWildcardsClosed(),
                contextICE.getOptions()
            ),
            SystemIndexAccessLevel.NONE
        );
        String[] results = indexNameExpressionResolver.concreteIndexNames(context, "foo1-closed");
        assertThat(results, emptyArray());

        results = indexNameExpressionResolver.concreteIndexNames(context, "foobar1-closed");
        assertThat(results, emptyArray());

        context = new IndexNameExpressionResolver.Context(state, IndicesOptions.lenientExpandOpen(), SystemIndexAccessLevel.NONE);
        results = indexNameExpressionResolver.concreteIndexNames(context, "foo1-closed");
        assertThat(results, arrayWithSize(1));
        assertThat(results, arrayContaining("foo1-closed"));

        results = indexNameExpressionResolver.concreteIndexNames(context, "foobar1-closed");
        assertThat(results, arrayWithSize(1));
        assertThat(results, arrayContaining("foo1-closed"));

        // testing an alias pointing to three indices:
        context = new IndexNameExpressionResolver.Context(
            state,
            IndicesOptions.strictExpandOpenAndForbidClosed(),
            SystemIndexAccessLevel.NONE
        );
        try {
            indexNameExpressionResolver.concreteIndexNames(context, "foobar2-closed");
            fail("foo2-closed should be closed, but it is open");
        } catch (IndexClosedException e) {
            // expected
        }

        context = new IndexNameExpressionResolver.Context(
            state,
            IndicesOptions.fromOptions(
                true,
                context.getOptions().allowNoIndices(),
                context.getOptions().expandWildcardsOpen(),
                context.getOptions().expandWildcardsClosed(),
                context.getOptions()
            ),
            SystemIndexAccessLevel.NONE
        );
        results = indexNameExpressionResolver.concreteIndexNames(context, "foobar2-closed");
        assertThat(results, arrayWithSize(1));
        assertThat(results, arrayContaining("foo3"));

        context = new IndexNameExpressionResolver.Context(state, IndicesOptions.lenientExpandOpen(), SystemIndexAccessLevel.NONE);
        results = indexNameExpressionResolver.concreteIndexNames(context, "foobar2-closed");
        assertThat(results, arrayWithSize(3));
        assertThat(results, arrayContainingInAnyOrder("foo1-closed", "foo2-closed", "foo3"));
    }

    public void testDedupConcreteIndices() {
        Metadata.Builder mdBuilder = Metadata.builder().put(indexBuilder("index1").putAlias(AliasMetadata.builder("alias1")));
        ClusterState state = ClusterState.builder(new ClusterName("_name")).metadata(mdBuilder).build();
        IndicesOptions[] indicesOptions = new IndicesOptions[] {
            IndicesOptions.strictExpandOpen(),
            IndicesOptions.strictExpand(),
            IndicesOptions.lenientExpandOpen(),
            IndicesOptions.strictExpandOpenAndForbidClosed() };
        for (IndicesOptions options : indicesOptions) {
            IndexNameExpressionResolver.Context context = new IndexNameExpressionResolver.Context(
                state,
                options,
                SystemIndexAccessLevel.NONE
            );
            String[] results = indexNameExpressionResolver.concreteIndexNames(context, "index1", "index1", "alias1");
            assertThat(results, equalTo(new String[] { "index1" }));
        }
    }

    public void testFilterClosedIndicesOnAliases() {
        Metadata.Builder mdBuilder = Metadata.builder()
            .put(indexBuilder("test-0").state(State.OPEN).putAlias(AliasMetadata.builder("alias-0")))
            .put(indexBuilder("test-1").state(IndexMetadata.State.CLOSE).putAlias(AliasMetadata.builder("alias-1")));
        ClusterState state = ClusterState.builder(new ClusterName("_name")).metadata(mdBuilder).build();

        IndexNameExpressionResolver.Context context = new IndexNameExpressionResolver.Context(
            state,
            IndicesOptions.lenientExpandOpen(),
            SystemIndexAccessLevel.NONE
        );
        String[] strings = indexNameExpressionResolver.concreteIndexNames(context, "alias-*");
        assertArrayEquals(new String[] { "test-0" }, strings);

        context = new IndexNameExpressionResolver.Context(state, IndicesOptions.strictExpandOpen(), SystemIndexAccessLevel.NONE);
        strings = indexNameExpressionResolver.concreteIndexNames(context, "alias-*");

        assertArrayEquals(new String[] { "test-0" }, strings);
    }

    public void testResolveExpressions() {
        Metadata.Builder mdBuilder = Metadata.builder()
            .put(indexBuilder("test-0").state(State.OPEN).putAlias(AliasMetadata.builder("alias-0").filter("{ \"term\": \"foo\"}")))
            .put(indexBuilder("test-1").state(State.OPEN).putAlias(AliasMetadata.builder("alias-1")));
        ClusterState state = ClusterState.builder(new ClusterName("_name")).metadata(mdBuilder).build();

        assertEquals(
            Set.of(new ResolvedExpression("alias-0"), new ResolvedExpression("alias-1")),
            indexNameExpressionResolver.resolveExpressions(state, "alias-*")
        );
        assertEquals(
            Set.of(new ResolvedExpression("test-0"), new ResolvedExpression("alias-0"), new ResolvedExpression("alias-1")),
            indexNameExpressionResolver.resolveExpressions(state, "test-0", "alias-*")
        );
        assertEquals(
            Set.of(
                new ResolvedExpression("test-0"),
                new ResolvedExpression("test-1"),
                new ResolvedExpression("alias-0"),
                new ResolvedExpression("alias-1")
            ),
            indexNameExpressionResolver.resolveExpressions(state, "test-*", "alias-*")
        );
        assertEquals(
            Set.of(new ResolvedExpression("test-1"), new ResolvedExpression("alias-1")),
            indexNameExpressionResolver.resolveExpressions(state, "*-1")
        );
    }

    public void testFilteringAliases() {
        Metadata.Builder mdBuilder = Metadata.builder()
            .put(indexBuilder("test-0").state(State.OPEN).putAlias(AliasMetadata.builder("alias-0").filter("{ \"term\": \"foo\"}")))
            .put(indexBuilder("test-1").state(State.OPEN).putAlias(AliasMetadata.builder("alias-1")));
        ClusterState state = ClusterState.builder(new ClusterName("_name")).metadata(mdBuilder).build();

<<<<<<< HEAD
        Set<ResolvedExpression> resolvedExpressions = new HashSet<>(
            List.of(new ResolvedExpression("alias-0", DATA), new ResolvedExpression("alias-1", DATA))
        );
=======
        Set<ResolvedExpression> resolvedExpressions = Set.of(new ResolvedExpression("alias-0"), new ResolvedExpression("alias-1"));
>>>>>>> d102659d
        String[] strings = indexNameExpressionResolver.filteringAliases(state, "test-0", resolvedExpressions);
        assertArrayEquals(new String[] { "alias-0" }, strings);

        // concrete index supersedes filtering alias
<<<<<<< HEAD
        resolvedExpressions = new HashSet<>(
            List.of(
                new ResolvedExpression("test-0", DATA),
                new ResolvedExpression("alias-0", DATA),
                new ResolvedExpression("alias-1", DATA)
            )
=======
        resolvedExpressions = Set.of(
            new ResolvedExpression("test-0"),
            new ResolvedExpression("alias-0"),
            new ResolvedExpression("alias-1")
>>>>>>> d102659d
        );
        strings = indexNameExpressionResolver.filteringAliases(state, "test-0", resolvedExpressions);
        assertNull(strings);

<<<<<<< HEAD
        resolvedExpressions = new HashSet<>(
            List.of(
                new ResolvedExpression("test-0", DATA),
                new ResolvedExpression("test-1", DATA),
                new ResolvedExpression("alias-0", DATA),
                new ResolvedExpression("alias-1", DATA)
            )
=======
        resolvedExpressions = Set.of(
            new ResolvedExpression("test-0"),
            new ResolvedExpression("test-1"),
            new ResolvedExpression("alias-0"),
            new ResolvedExpression("alias-1")
>>>>>>> d102659d
        );
        strings = indexNameExpressionResolver.filteringAliases(state, "test-0", resolvedExpressions);
        assertNull(strings);
    }

    public void testIndexAliases() {
        Metadata.Builder mdBuilder = Metadata.builder()
            .put(
                indexBuilder("test-0").state(State.OPEN)
                    .putAlias(AliasMetadata.builder("test-alias-0").filter("{ \"term\": \"foo\"}"))
                    .putAlias(AliasMetadata.builder("test-alias-1").filter("{ \"term\": \"foo\"}"))
                    .putAlias(AliasMetadata.builder("test-alias-non-filtering"))
            );
        ClusterState state = ClusterState.builder(new ClusterName("_name")).metadata(mdBuilder).build();
        Set<ResolvedExpression> resolvedExpressions = indexNameExpressionResolver.resolveExpressions(state, "test-*");

        String[] strings = indexNameExpressionResolver.indexAliases(state, "test-0", x -> true, x -> true, true, resolvedExpressions);
        Arrays.sort(strings);
        assertArrayEquals(new String[] { "test-alias-0", "test-alias-1", "test-alias-non-filtering" }, strings);

        strings = indexNameExpressionResolver.indexAliases(
            state,
            "test-0",
            x -> x.alias().equals("test-alias-1"),
            x -> false,
            true,
            resolvedExpressions
        );
        assertArrayEquals(null, strings);
    }

    public void testIndexAliasesDataStreamAliases() {
        final String dataStreamName1 = "logs-foobar";
        final String dataStreamName2 = "logs-barbaz";
        IndexMetadata backingIndex1 = createBackingIndex(dataStreamName1, 1).build();
        IndexMetadata backingIndex2 = createBackingIndex(dataStreamName2, 1).build();
        Metadata.Builder mdBuilder = Metadata.builder()
            .put(backingIndex1, false)
            .put(backingIndex2, false)
            .put(newInstance(dataStreamName1, List.of(backingIndex1.getIndex())))
            .put(newInstance(dataStreamName2, List.of(backingIndex2.getIndex())));
        mdBuilder.put("logs_foo", dataStreamName1, null, "{ \"term\": \"foo\"}");
        mdBuilder.put("logs", dataStreamName1, null, "{ \"term\": \"logs\"}");
        mdBuilder.put("logs_bar", dataStreamName1, null, null);
        mdBuilder.put("logs_baz", dataStreamName2, null, "{ \"term\": \"logs\"}");
        mdBuilder.put("logs_baz2", dataStreamName2, null, null);
        ClusterState state = ClusterState.builder(new ClusterName("_name")).metadata(mdBuilder).build();
        {
            // Only resolve aliases with with that refer to dataStreamName1
            Set<ResolvedExpression> resolvedExpressions = indexNameExpressionResolver.resolveExpressions(state, "l*");
            String index = backingIndex1.getIndex().getName();
            String[] result = indexNameExpressionResolver.indexAliases(state, index, x -> true, x -> true, true, resolvedExpressions);
            assertThat(result, arrayContainingInAnyOrder("logs_foo", "logs", "logs_bar"));
        }
        {
            // Only resolve aliases with with that refer to dataStreamName2
            Set<ResolvedExpression> resolvedExpressions = indexNameExpressionResolver.resolveExpressions(state, "l*");
            String index = backingIndex2.getIndex().getName();
            String[] result = indexNameExpressionResolver.indexAliases(state, index, x -> true, x -> true, true, resolvedExpressions);
            assertThat(result, arrayContainingInAnyOrder("logs_baz", "logs_baz2"));
        }
        {
            // Null is returned, because skipping identity check and resolvedExpressions contains the backing index name
            Set<ResolvedExpression> resolvedExpressions = indexNameExpressionResolver.resolveExpressions(state, "l*");
            String index = backingIndex2.getIndex().getName();
            String[] result = indexNameExpressionResolver.indexAliases(state, index, x -> true, x -> true, false, resolvedExpressions);
            assertThat(result, nullValue());
        }
        {
            // Null is returned, because the wildcard expands to a list of aliases containing an unfiltered alias for dataStreamName1
            Set<ResolvedExpression> resolvedExpressions = indexNameExpressionResolver.resolveExpressions(state, "l*");
            String index = backingIndex1.getIndex().getName();
            String[] result = indexNameExpressionResolver.indexAliases(
                state,
                index,
                x -> true,
                DataStreamAlias::filteringRequired,
                true,
                resolvedExpressions
            );
            assertThat(result, nullValue());
        }
        {
            // Null is returned, because an unfiltered alias is targeting the same data stream
            Set<ResolvedExpression> resolvedExpressions = indexNameExpressionResolver.resolveExpressions(state, "logs_bar", "logs");
            String index = backingIndex1.getIndex().getName();
            String[] result = indexNameExpressionResolver.indexAliases(
                state,
                index,
                x -> true,
                DataStreamAlias::filteringRequired,
                true,
                resolvedExpressions
            );
            assertThat(result, nullValue());
        }
        {
            // The filtered alias is returned because although we target the data stream name, skipIdentity is true
            Set<ResolvedExpression> resolvedExpressions = indexNameExpressionResolver.resolveExpressions(state, dataStreamName1, "logs");
            String index = backingIndex1.getIndex().getName();
            String[] result = indexNameExpressionResolver.indexAliases(
                state,
                index,
                x -> true,
                DataStreamAlias::filteringRequired,
                true,
                resolvedExpressions
            );
            assertThat(result, arrayContainingInAnyOrder("logs"));
        }
        {
            // Null is returned because we target the data stream name and skipIdentity is false
            Set<ResolvedExpression> resolvedExpressions = indexNameExpressionResolver.resolveExpressions(state, dataStreamName1, "logs");
            String index = backingIndex1.getIndex().getName();
            String[] result = indexNameExpressionResolver.indexAliases(
                state,
                index,
                x -> true,
                DataStreamAlias::filteringRequired,
                false,
                resolvedExpressions
            );
            assertThat(result, nullValue());
        }
    }

    public void testIndexAliasesSkipIdentity() {
        Metadata.Builder mdBuilder = Metadata.builder()
            .put(
                indexBuilder("test-0").state(State.OPEN)
                    .putAlias(AliasMetadata.builder("test-alias"))
                    .putAlias(AliasMetadata.builder("other-alias"))
            );
        ClusterState state = ClusterState.builder(new ClusterName("_name")).metadata(mdBuilder).build();

<<<<<<< HEAD
        Set<ResolvedExpression> resolvedExpressions = new HashSet<>(
            List.of(new ResolvedExpression("test-0"), new ResolvedExpression("test-alias"))
        );
=======
        Set<ResolvedExpression> resolvedExpressions = Set.of(new ResolvedExpression("test-0"), new ResolvedExpression("test-alias"));
>>>>>>> d102659d
        String[] aliases = indexNameExpressionResolver.indexAliases(state, "test-0", x -> true, x -> true, false, resolvedExpressions);
        assertNull(aliases);
        aliases = indexNameExpressionResolver.indexAliases(state, "test-0", x -> true, x -> true, true, resolvedExpressions);
        assertArrayEquals(new String[] { "test-alias" }, aliases);

        resolvedExpressions = Collections.singleton(new ResolvedExpression("other-alias"));
        aliases = indexNameExpressionResolver.indexAliases(state, "test-0", x -> true, x -> true, false, resolvedExpressions);
        assertArrayEquals(new String[] { "other-alias" }, aliases);
        aliases = indexNameExpressionResolver.indexAliases(state, "test-0", x -> true, x -> true, true, resolvedExpressions);
        assertArrayEquals(new String[] { "other-alias" }, aliases);
    }

    public void testConcreteWriteIndexSuccessful() {
        boolean testZeroWriteIndex = randomBoolean();
        Metadata.Builder mdBuilder = Metadata.builder()
            .put(
                indexBuilder("test-0").state(State.OPEN)
                    .putAlias(AliasMetadata.builder("test-alias").writeIndex(testZeroWriteIndex ? true : null))
            );
        ClusterState state = ClusterState.builder(new ClusterName("_name")).metadata(mdBuilder).build();
        String[] strings = indexNameExpressionResolver.indexAliases(
            state,
            "test-0",
            x -> true,
            x -> true,
            true,
<<<<<<< HEAD
            new HashSet<>(List.of(new ResolvedExpression("test-0", DATA), new ResolvedExpression("test-alias", DATA)))
=======
            Set.of(new ResolvedExpression("test-0"), new ResolvedExpression("test-alias"))
>>>>>>> d102659d
        );
        Arrays.sort(strings);
        assertArrayEquals(new String[] { "test-alias" }, strings);
        IndicesRequest request = new IndicesRequest() {

            @Override
            public String[] indices() {
                return new String[] { "test-alias" };
            }

            @Override
            public IndicesOptions indicesOptions() {
                return IndicesOptions.strictSingleIndexNoExpandForbidClosed();
            }

        };
        Index writeIndex = indexNameExpressionResolver.concreteWriteIndex(state, request);
        assertThat(writeIndex.getName(), equalTo("test-0"));

        state = ClusterState.builder(state)
            .metadata(
                Metadata.builder(state.metadata())
                    .put(
                        indexBuilder("test-1").putAlias(
                            AliasMetadata.builder("test-alias").writeIndex(testZeroWriteIndex ? randomFrom(false, null) : true)
                        )
                    )
            )
            .build();
        writeIndex = indexNameExpressionResolver.concreteWriteIndex(state, request);
        assertThat(writeIndex.getName(), equalTo(testZeroWriteIndex ? "test-0" : "test-1"));
    }

    public void testConcreteWriteIndexWithInvalidIndicesRequest() {
        Metadata.Builder mdBuilder = Metadata.builder()
            .put(indexBuilder("test-0").state(State.OPEN).putAlias(AliasMetadata.builder("test-alias")));
        ClusterState state = ClusterState.builder(new ClusterName("_name")).metadata(mdBuilder).build();
        Function<String[], IndicesRequest> requestGen = (indices) -> new IndicesRequest() {

            @Override
            public String[] indices() {
                return indices;
            }

            @Override
            public IndicesOptions indicesOptions() {
                return IndicesOptions.strictSingleIndexNoExpandForbidClosed();
            }

        };
        IllegalArgumentException exception = expectThrows(
            IllegalArgumentException.class,
            () -> indexNameExpressionResolver.concreteWriteIndex(state, requestGen.apply(null))
        );
        assertThat(exception.getMessage(), equalTo("indices request must specify a single index expression"));
        exception = expectThrows(
            IllegalArgumentException.class,
            () -> indexNameExpressionResolver.concreteWriteIndex(state, requestGen.apply(new String[] { "too", "many" }))
        );
        assertThat(exception.getMessage(), equalTo("indices request must specify a single index expression"));

    }

    public void testConcreteWriteIndexWithWildcardExpansion() {
        boolean testZeroWriteIndex = randomBoolean();
        Metadata.Builder mdBuilder = Metadata.builder()
            .put(
                indexBuilder("test-1").state(State.OPEN)
                    .putAlias(AliasMetadata.builder("test-alias").writeIndex(testZeroWriteIndex ? true : null))
            )
            .put(
                indexBuilder("test-0").state(State.OPEN)
                    .putAlias(AliasMetadata.builder("test-alias").writeIndex(testZeroWriteIndex ? randomFrom(false, null) : true))
            );
        ClusterState state = ClusterState.builder(new ClusterName("_name")).metadata(mdBuilder).build();
        String[] strings = indexNameExpressionResolver.indexAliases(
            state,
            "test-0",
            x -> true,
            x -> true,
            true,
<<<<<<< HEAD
            new HashSet<>(
                List.of(
                    new ResolvedExpression("test-0", DATA),
                    new ResolvedExpression("test-1", DATA),
                    new ResolvedExpression("test-alias", DATA)
                )
            )
=======
            Set.of(new ResolvedExpression("test-0"), new ResolvedExpression("test-1"), new ResolvedExpression("test-alias"))
>>>>>>> d102659d
        );
        Arrays.sort(strings);
        assertArrayEquals(new String[] { "test-alias" }, strings);
        IndicesRequest request = new IndicesRequest() {

            @Override
            public String[] indices() {
                return new String[] { "test-*" };
            }

            @Override
            public IndicesOptions indicesOptions() {
                return IndicesOptions.strictExpandOpenAndForbidClosed();
            }

        };

        IllegalArgumentException exception = expectThrows(
            IllegalArgumentException.class,
            () -> indexNameExpressionResolver.concreteWriteIndex(state, request)
        );
        assertThat(
            exception.getMessage(),
            equalTo("The index expression [test-*] and options provided did not point to a single write-index")
        );
    }

    public void testConcreteWriteIndexWithNoWriteIndexWithSingleIndex() {
        Metadata.Builder mdBuilder = Metadata.builder()
            .put(indexBuilder("test-0").state(State.OPEN).putAlias(AliasMetadata.builder("test-alias").writeIndex(false)));
        ClusterState state = ClusterState.builder(new ClusterName("_name")).metadata(mdBuilder).build();
        String[] strings = indexNameExpressionResolver.indexAliases(
            state,
            "test-0",
            x -> true,
            x -> true,
            true,
<<<<<<< HEAD
            new HashSet<>(List.of(new ResolvedExpression("test-0", DATA), new ResolvedExpression("test-alias", DATA)))
=======
            Set.of(new ResolvedExpression("test-0"), new ResolvedExpression("test-alias"))
>>>>>>> d102659d
        );
        Arrays.sort(strings);
        assertArrayEquals(new String[] { "test-alias" }, strings);
        DocWriteRequest<?> request = randomFrom(
            new IndexRequest("test-alias"),
            new UpdateRequest("test-alias", "_id"),
            new DeleteRequest("test-alias")
        );
        IllegalArgumentException exception = expectThrows(
            IllegalArgumentException.class,
            () -> indexNameExpressionResolver.concreteWriteIndex(state, request.indicesOptions(), request.indices()[0], false, false)
        );
        assertThat(
            exception.getMessage(),
            equalTo(
                "no write index is defined for alias [test-alias]."
                    + " The write index may be explicitly disabled using is_write_index=false or the alias points to multiple"
                    + " indices without one being designated as a write index"
            )
        );
    }

    public void testConcreteWriteIndexWithNoWriteIndexWithMultipleIndices() {
        Metadata.Builder mdBuilder = Metadata.builder()
            .put(indexBuilder("test-0").state(State.OPEN).putAlias(AliasMetadata.builder("test-alias").writeIndex(randomFrom(false, null))))
            .put(
                indexBuilder("test-1").state(State.OPEN).putAlias(AliasMetadata.builder("test-alias").writeIndex(randomFrom(false, null)))
            );
        ClusterState state = ClusterState.builder(new ClusterName("_name")).metadata(mdBuilder).build();
        String[] strings = indexNameExpressionResolver.indexAliases(
            state,
            "test-0",
            x -> true,
            x -> true,
            true,
<<<<<<< HEAD
            new HashSet<>(
                List.of(
                    new ResolvedExpression("test-0", DATA),
                    new ResolvedExpression("test-1", DATA),
                    new ResolvedExpression("test-alias", DATA)
                )
            )
=======
            Set.of(new ResolvedExpression("test-0"), new ResolvedExpression("test-1"), new ResolvedExpression("test-alias"))
>>>>>>> d102659d
        );
        Arrays.sort(strings);
        assertArrayEquals(new String[] { "test-alias" }, strings);
        DocWriteRequest<?> request = randomFrom(
            new IndexRequest("test-alias"),
            new UpdateRequest("test-alias", "_id"),
            new DeleteRequest("test-alias")
        );
        IllegalArgumentException exception = expectThrows(
            IllegalArgumentException.class,
            () -> indexNameExpressionResolver.concreteWriteIndex(state, request.indicesOptions(), request.indices()[0], false, false)
        );
        assertThat(
            exception.getMessage(),
            equalTo(
                "no write index is defined for alias [test-alias]."
                    + " The write index may be explicitly disabled using is_write_index=false or the alias points to multiple"
                    + " indices without one being designated as a write index"
            )
        );
    }

    public void testAliasResolutionNotAllowingMultipleIndices() {
        boolean test0WriteIndex = randomBoolean();
        Metadata.Builder mdBuilder = Metadata.builder()
            .put(
                indexBuilder("test-0").state(State.OPEN)
                    .putAlias(AliasMetadata.builder("test-alias").writeIndex(randomFrom(test0WriteIndex, null)))
            )
            .put(
                indexBuilder("test-1").state(State.OPEN)
                    .putAlias(AliasMetadata.builder("test-alias").writeIndex(randomFrom(test0WriteIndex == false, null)))
            );
        ClusterState state = ClusterState.builder(new ClusterName("_name")).metadata(mdBuilder).build();
        String[] strings = indexNameExpressionResolver.indexAliases(
            state,
            "test-0",
            x -> true,
            x -> true,
            true,
<<<<<<< HEAD
            new HashSet<>(
                List.of(
                    new ResolvedExpression("test-0", DATA),
                    new ResolvedExpression("test-1", DATA),
                    new ResolvedExpression("test-alias", DATA)
                )
            )
=======
            Set.of(new ResolvedExpression("test-0"), new ResolvedExpression("test-1"), new ResolvedExpression("test-alias"))
>>>>>>> d102659d
        );
        Arrays.sort(strings);
        assertArrayEquals(new String[] { "test-alias" }, strings);
        IllegalArgumentException exception = expectThrows(
            IllegalArgumentException.class,
            () -> indexNameExpressionResolver.concreteIndexNames(
                state,
                IndicesOptions.strictSingleIndexNoExpandForbidClosed(),
                "test-alias"
            )
        );
        assertThat(exception.getMessage(), endsWith(", can't execute a single index op"));
    }

    public void testDeleteIndexIgnoresAliases() {
        Metadata.Builder mdBuilder = Metadata.builder()
            .put(indexBuilder("test-index").state(State.OPEN).putAlias(AliasMetadata.builder("test-alias")))
            .put(indexBuilder("index").state(State.OPEN).putAlias(AliasMetadata.builder("test-alias2")));
        ClusterState state = ClusterState.builder(new ClusterName("_name")).metadata(mdBuilder).build();
        {
            IndexNotFoundException infe = expectThrows(
                IndexNotFoundException.class,
                () -> indexNameExpressionResolver.concreteIndexNames(state, new DeleteIndexRequest("does_not_exist"))
            );
            assertEquals("does_not_exist", infe.getIndex().getName());
            assertEquals("no such index [does_not_exist]", infe.getMessage());
        }
        {
            // same delete request but with request options that DO NOT expand wildcards
            DeleteIndexRequest request = new DeleteIndexRequest("does_not_exist").indicesOptions(
                IndicesOptions.builder().wildcardOptions(doNotExpandWildcards()).build()
            );
            IndexNotFoundException infe = expectThrows(
                IndexNotFoundException.class,
                () -> indexNameExpressionResolver.concreteIndexNames(state, request)
            );
            assertEquals("does_not_exist", infe.getIndex().getName());
            assertEquals("no such index [does_not_exist]", infe.getMessage());
        }
        {
            IllegalArgumentException iae = expectThrows(
                IllegalArgumentException.class,
                () -> indexNameExpressionResolver.concreteIndexNames(state, new DeleteIndexRequest("test-alias"))
            );
            assertEquals(
                "The provided expression [test-alias] matches an alias, specify the corresponding concrete indices instead.",
                iae.getMessage()
            );
        }
        {
            // same delete request but with request options that DO NOT expand wildcards
            DeleteIndexRequest request = new DeleteIndexRequest("test-alias").indicesOptions(
                IndicesOptions.fromOptions(false, true, false, false, false, false, true, false)
            );
            IllegalArgumentException iae = expectThrows(
                IllegalArgumentException.class,
                () -> indexNameExpressionResolver.concreteIndexNames(state, request)
            );
            assertEquals(
                "The provided expression [test-alias] matches an alias, specify the corresponding concrete indices instead.",
                iae.getMessage()
            );
        }
        {
            DeleteIndexRequest deleteIndexRequest = new DeleteIndexRequest("test-alias");
            deleteIndexRequest.indicesOptions(IndicesOptions.fromOptions(true, true, true, true, false, false, true, false));
            String[] indices = indexNameExpressionResolver.concreteIndexNames(state, deleteIndexRequest);
            assertEquals(0, indices.length);
        }
        {
            // same request as above but with request options that DO NOT expand wildcards
            DeleteIndexRequest deleteIndexRequest = new DeleteIndexRequest("test-alias");
            deleteIndexRequest.indicesOptions(IndicesOptions.fromOptions(true, true, false, false, false, false, true, false));
            String[] indices = indexNameExpressionResolver.concreteIndexNames(state, deleteIndexRequest);
            assertEquals(0, indices.length);
        }
        {
            DeleteIndexRequest deleteIndexRequest = new DeleteIndexRequest("test-a*");
            deleteIndexRequest.indicesOptions(IndicesOptions.fromOptions(randomBoolean(), false, true, true, false, false, true, false));
            IndexNotFoundException infe = expectThrows(
                IndexNotFoundException.class,
                () -> indexNameExpressionResolver.concreteIndexNames(state, deleteIndexRequest)
            );
            assertEquals(infe.getIndex().getName(), "test-a*");
        }
        {
            String[] indices = indexNameExpressionResolver.concreteIndexNames(state, new DeleteIndexRequest("test-a*"));
            assertEquals(0, indices.length);
        }
        {
            String[] indices = indexNameExpressionResolver.concreteIndexNames(state, new DeleteIndexRequest("test-index"));
            assertEquals(1, indices.length);
            assertEquals("test-index", indices[0]);
        }
        {
            String[] indices = indexNameExpressionResolver.concreteIndexNames(
                state,
                new DeleteIndexRequest("test-index").indicesOptions(
                    IndicesOptions.fromOptions(false, true, false, false, false, false, false, false)
                )
            );
            assertEquals(1, indices.length);
            assertEquals("test-index", indices[0]);
        }
        {
            String[] indices = indexNameExpressionResolver.concreteIndexNames(state, new DeleteIndexRequest("test-*"));
            assertEquals(1, indices.length);
            assertEquals("test-index", indices[0]);
        }
    }

    public void testIndicesAliasesRequestIgnoresAliases() {
        Metadata.Builder mdBuilder = Metadata.builder()
            .put(indexBuilder("test-index").state(State.OPEN).putAlias(AliasMetadata.builder("test-alias")))
            .put(indexBuilder("index").state(State.OPEN).putAlias(AliasMetadata.builder("test-alias2")));
        ClusterState state = ClusterState.builder(new ClusterName("_name")).metadata(mdBuilder).build();
        {
            IndicesAliasesRequest.AliasActions aliasActions = IndicesAliasesRequest.AliasActions.add().index("test-alias");
            IllegalArgumentException iae = expectThrows(
                IllegalArgumentException.class,
                () -> indexNameExpressionResolver.concreteIndexNames(state, aliasActions)
            );
            assertEquals(
                "The provided expression [test-alias] matches an alias, " + "specify the corresponding concrete indices instead.",
                iae.getMessage()
            );
        }
        {
            IndicesAliasesRequest.AliasActions aliasActions = IndicesAliasesRequest.AliasActions.add().index("test-a*");
            IndexNotFoundException infe = expectThrows(
                IndexNotFoundException.class,
                () -> indexNameExpressionResolver.concreteIndexNames(state, aliasActions)
            );
            assertEquals("test-a*", infe.getIndex().getName());
        }
        {
            IndicesAliasesRequest.AliasActions aliasActions = IndicesAliasesRequest.AliasActions.add().index("test-index");
            String[] indices = indexNameExpressionResolver.concreteIndexNames(state, aliasActions);
            assertEquals(1, indices.length);
            assertEquals("test-index", indices[0]);
        }
        {
            IndicesAliasesRequest.AliasActions aliasActions = IndicesAliasesRequest.AliasActions.add().index("test-*");
            String[] indices = indexNameExpressionResolver.concreteIndexNames(state, aliasActions);
            assertEquals(1, indices.length);
            assertEquals("test-index", indices[0]);
        }
        {
            IndicesAliasesRequest.AliasActions aliasActions = IndicesAliasesRequest.AliasActions.remove().index("test-alias");
            IllegalArgumentException iae = expectThrows(
                IllegalArgumentException.class,
                () -> indexNameExpressionResolver.concreteIndexNames(state, aliasActions)
            );
            assertEquals(
                "The provided expression [test-alias] matches an alias, " + "specify the corresponding concrete indices instead.",
                iae.getMessage()
            );
        }
        {
            IndicesAliasesRequest.AliasActions aliasActions = IndicesAliasesRequest.AliasActions.remove().index("test-a*");
            IndexNotFoundException infe = expectThrows(
                IndexNotFoundException.class,
                () -> indexNameExpressionResolver.concreteIndexNames(state, aliasActions)
            );
            assertEquals("test-a*", infe.getIndex().getName());
        }
        {
            IndicesAliasesRequest.AliasActions aliasActions = IndicesAliasesRequest.AliasActions.remove().index("test-index");
            String[] indices = indexNameExpressionResolver.concreteIndexNames(state, aliasActions);
            assertEquals(1, indices.length);
            assertEquals("test-index", indices[0]);
        }
        {
            IndicesAliasesRequest.AliasActions aliasActions = IndicesAliasesRequest.AliasActions.remove().index("test-*");
            String[] indices = indexNameExpressionResolver.concreteIndexNames(state, aliasActions);
            assertEquals(1, indices.length);
            assertEquals("test-index", indices[0]);
        }
        {
            IndicesAliasesRequest.AliasActions aliasActions = IndicesAliasesRequest.AliasActions.removeIndex().index("test-alias");
            IllegalArgumentException iae = expectThrows(
                IllegalArgumentException.class,
                () -> indexNameExpressionResolver.concreteIndexNames(state, aliasActions)
            );
            assertEquals(
                "The provided expression [test-alias] matches an alias, " + "specify the corresponding concrete indices instead.",
                iae.getMessage()
            );
        }
        {
            IndicesAliasesRequest.AliasActions aliasActions = IndicesAliasesRequest.AliasActions.removeIndex().index("test-a*");
            IndexNotFoundException infe = expectThrows(
                IndexNotFoundException.class,
                () -> indexNameExpressionResolver.concreteIndexNames(state, aliasActions)
            );
            assertEquals("test-a*", infe.getIndex().getName());
        }
        {
            IndicesAliasesRequest.AliasActions aliasActions = IndicesAliasesRequest.AliasActions.removeIndex().index("test-index");
            String[] indices = indexNameExpressionResolver.concreteIndexNames(state, aliasActions);
            assertEquals(1, indices.length);
            assertEquals("test-index", indices[0]);
        }
        {
            IndicesAliasesRequest.AliasActions aliasActions = IndicesAliasesRequest.AliasActions.removeIndex().index("test-*");
            String[] indices = indexNameExpressionResolver.concreteIndexNames(state, aliasActions);
            assertEquals(1, indices.length);
            assertEquals("test-index", indices[0]);
        }
    }

    public void testIndicesAliasesRequestTargetDataStreams() {
        final String dataStreamName = "my-data-stream";
        IndexMetadata backingIndex = createBackingIndex(dataStreamName, 1).build();

        Metadata.Builder mdBuilder = Metadata.builder()
            .put(backingIndex, false)
            .put(newInstance(dataStreamName, List.of(backingIndex.getIndex())));
        ClusterState state = ClusterState.builder(new ClusterName("_name")).metadata(mdBuilder).build();

        {
            IndicesAliasesRequest.AliasActions aliasActions = IndicesAliasesRequest.AliasActions.add().index(dataStreamName);
            assertThat(
                indexNameExpressionResolver.concreteIndexNames(state, aliasActions),
                arrayContaining(backingIndexEqualTo(dataStreamName, 1))
            );
        }

        {
            IndicesAliasesRequest.AliasActions aliasActions = IndicesAliasesRequest.AliasActions.add().index("my-data-*").alias("my-data");
            assertThat(
                indexNameExpressionResolver.concreteIndexNames(state, aliasActions),
                arrayContaining(backingIndexEqualTo(dataStreamName, 1))
            );
        }

        {
            IndicesAliasesRequest.AliasActions aliasActions = IndicesAliasesRequest.AliasActions.add()
                .index(dataStreamName)
                .alias("my-data");
            assertThat(
                indexNameExpressionResolver.concreteIndexNames(state, aliasActions),
                arrayContaining(backingIndexEqualTo(dataStreamName, 1))
            );
        }
    }

    public void testInvalidIndex() {
        Metadata.Builder mdBuilder = Metadata.builder().put(indexBuilder("test"));
        ClusterState state = ClusterState.builder(new ClusterName("_name")).metadata(mdBuilder).build();
        IndexNameExpressionResolver.Context context = new IndexNameExpressionResolver.Context(
            state,
            IndicesOptions.lenientExpandOpen(),
            SystemIndexAccessLevel.NONE
        );

        InvalidIndexNameException iine = expectThrows(
            InvalidIndexNameException.class,
            () -> indexNameExpressionResolver.concreteIndexNames(context, "_foo")
        );
        assertEquals("Invalid index name [_foo], must not start with '_'.", iine.getMessage());
    }

    public void testIgnoreThrottled() {
        Metadata.Builder mdBuilder = Metadata.builder()
            .put(
                indexBuilder("test-index", Settings.builder().put("index.frozen", true).build()).state(State.OPEN)
                    .putAlias(AliasMetadata.builder("test-alias"))
            )
            .put(
                indexBuilder("index", Settings.builder().put(IndexSettings.INDEX_SEARCH_THROTTLED.getKey(), true).build()).state(State.OPEN)
                    .putAlias(AliasMetadata.builder("test-alias2"))
            )
            .put(
                indexBuilder("index-closed", Settings.builder().put("index.frozen", true).build()).state(State.CLOSE)
                    .putAlias(AliasMetadata.builder("test-alias-closed"))
            );
        ClusterState state = ClusterState.builder(new ClusterName("_name")).metadata(mdBuilder).build();
        {
            Index[] indices = indexNameExpressionResolver.concreteIndices(
                state,
                IndicesOptions.STRICT_EXPAND_OPEN_FORBID_CLOSED_IGNORE_THROTTLED,
                "*"
            );
            assertEquals(1, indices.length);
            assertEquals("index", indices[0].getName());
        }
        {
            Index[] indices = indexNameExpressionResolver.concreteIndices(
                state,
                IndicesOptions.STRICT_EXPAND_OPEN_FORBID_CLOSED,
                "test-alias"
            );
            assertEquals(1, indices.length);
            assertEquals("test-index", indices[0].getName());
        }
        {
            Index[] indices = indexNameExpressionResolver.concreteIndices(
                state,
                IndicesOptions.STRICT_EXPAND_OPEN_FORBID_CLOSED_IGNORE_THROTTLED,
                "test-alias"
            );
            assertEquals(0, indices.length);
        }
        {
            Index[] indices = indexNameExpressionResolver.concreteIndices(
                state,
                IndicesOptions.STRICT_EXPAND_OPEN_FORBID_CLOSED_IGNORE_THROTTLED,
                "test-*"
            );
            assertEquals(1, indices.length);
            assertEquals("index", indices[0].getName());
        }
        {
            Index[] indices = indexNameExpressionResolver.concreteIndices(
                state,
                IndicesOptions.STRICT_EXPAND_OPEN_FORBID_CLOSED_IGNORE_THROTTLED,
                "ind*",
                "test-index"
            );
            assertEquals(1, indices.length);
            Arrays.sort(indices, Index.COMPARE_BY_NAME);
            assertEquals("index", indices[0].getName());
        }

        {
            Index[] indices = indexNameExpressionResolver.concreteIndices(
                state,
                new IndicesOptions(
                    IndicesOptions.ConcreteTargetOptions.ERROR_WHEN_UNAVAILABLE_TARGETS,
                    IndicesOptions.WildcardOptions.DEFAULT,
                    IndicesOptions.GatekeeperOptions.builder().ignoreThrottled(true).build(),
                    IndicesOptions.SelectorOptions.DEFAULT
                ),
                "ind*",
                "test-index"
            );
            assertEquals(1, indices.length);
            Arrays.sort(indices, Index.COMPARE_BY_NAME);
            assertEquals("index", indices[0].getName());
        }
        {
            Index[] indices = indexNameExpressionResolver.concreteIndices(
                state,
                IndicesOptions.builder().wildcardOptions(IndicesOptions.WildcardOptions.builder().matchClosed(true)).build(),
                "ind*",
                "test-index"
            );
            assertEquals(3, indices.length);
            Arrays.sort(indices, Index.COMPARE_BY_NAME);
            assertEquals("index", indices[0].getName());
            assertEquals("index-closed", indices[1].getName());
            assertEquals("test-index", indices[2].getName());
        }
    }

    public void testFullWildcardSystemIndexResolutionWithExpandHiddenAllowed() {
        ClusterState state = systemIndexTestClusterState();
        SearchRequest request = new SearchRequest(randomFrom("*", "_all"));
        request.indicesOptions(IndicesOptions.strictExpandHidden());

        List<String> indexNames = resolveConcreteIndexNameList(state, request);
        assertThat(indexNames, containsInAnyOrder("some-other-index", ".ml-stuff", ".ml-meta", ".watches"));
    }

    public void testWildcardSystemIndexResolutionMultipleMatchesAllowed() {
        ClusterState state = systemIndexTestClusterState();
        SearchRequest request = new SearchRequest(".w*");

        List<String> indexNames = resolveConcreteIndexNameList(state, request);
        assertThat(indexNames, containsInAnyOrder(".watches"));
    }

    public void testWildcardSystemIndexResolutionSingleMatchAllowed() {
        ClusterState state = systemIndexTestClusterState();
        SearchRequest request = new SearchRequest(".ml-*");

        List<String> indexNames = resolveConcreteIndexNameList(state, request);
        assertThat(indexNames, containsInAnyOrder(".ml-meta", ".ml-stuff"));
    }

    public void testSingleSystemIndexResolutionAllowed() {
        ClusterState state = systemIndexTestClusterState();
        SearchRequest request = new SearchRequest(".ml-meta");

        List<String> indexNames = resolveConcreteIndexNameList(state, request);
        assertThat(indexNames, containsInAnyOrder(".ml-meta"));
    }

    public void testFullWildcardSystemIndicesAreHidden() {
        ClusterState state = systemIndexTestClusterState();
        SearchRequest request = new SearchRequest(randomFrom("*", "_all"));

        List<String> indexNames = resolveConcreteIndexNameList(state, request);
        assertThat(indexNames, containsInAnyOrder("some-other-index"));
    }

    public void testFullWildcardSystemIndexResolutionDeprecated() {
        threadContext.putHeader(SYSTEM_INDEX_ACCESS_CONTROL_HEADER_KEY, Boolean.FALSE.toString());
        ClusterState state = systemIndexTestClusterState();
        SearchRequest request = new SearchRequest(randomFrom("*", "_all"));
        request.indicesOptions(IndicesOptions.strictExpandHidden());

        List<String> indexNames = resolveConcreteIndexNameList(state, request);
        assertThat(indexNames, containsInAnyOrder("some-other-index", ".ml-stuff", ".ml-meta", ".watches"));
        assertWarnings(
            true,
            new DeprecationWarning(
                Level.WARN,
                "this request accesses system indices: [.ml-meta, .ml-stuff, .watches], "
                    + "but in a future major version, direct access to system indices will be prevented by default"
            )
        );

    }

    public void testSingleSystemIndexResolutionDeprecated() {
        threadContext.putHeader(SYSTEM_INDEX_ACCESS_CONTROL_HEADER_KEY, Boolean.FALSE.toString());
        ClusterState state = systemIndexTestClusterState();
        SearchRequest request = new SearchRequest(".ml-meta");

        List<String> indexNames = resolveConcreteIndexNameList(state, request);
        assertThat(indexNames, containsInAnyOrder(".ml-meta"));
        assertWarnings(
            true,
            new DeprecationWarning(
                Level.WARN,
                "this request accesses system indices: [.ml-meta], "
                    + "but in a future major version, direct access to system indices will be prevented by default"
            )
        );
    }

    public void testWildcardSystemIndexResolutionSingleMatchDeprecated() {
        threadContext.putHeader(SYSTEM_INDEX_ACCESS_CONTROL_HEADER_KEY, Boolean.FALSE.toString());
        ClusterState state = systemIndexTestClusterState();
        SearchRequest request = new SearchRequest(".w*");

        List<String> indexNames = resolveConcreteIndexNameList(state, request);
        assertThat(indexNames, containsInAnyOrder(".watches"));
        assertWarnings(
            true,
            new DeprecationWarning(
                Level.WARN,
                "this request accesses system indices: [.watches], "
                    + "but in a future major version, direct access to system indices will be prevented by default"
            )
        );

    }

    public void testWildcardSystemIndexResolutionMultipleMatchesDeprecated() {
        threadContext.putHeader(SYSTEM_INDEX_ACCESS_CONTROL_HEADER_KEY, Boolean.FALSE.toString());
        ClusterState state = systemIndexTestClusterState();
        SearchRequest request = new SearchRequest(".ml-*");

        List<String> indexNames = resolveConcreteIndexNameList(state, request);
        assertThat(indexNames, containsInAnyOrder(".ml-meta", ".ml-stuff"));
        assertWarnings(
            true,
            new DeprecationWarning(
                Level.WARN,
                "this request accesses system indices: [.ml-meta, .ml-stuff], "
                    + "but in a future major version, direct access to system indices will be prevented by default"
            )
        );

    }

    public void testExternalSystemIndexAccess() {
        final ClusterState prev = systemIndexTestClusterState();
        ClusterState state = ClusterState.builder(prev)
            .metadata(
                Metadata.builder(prev.metadata()).put(indexBuilder(".external-sys-idx", Settings.EMPTY).state(State.OPEN).system(true))
            )
            .build();
        SystemIndices systemIndices = new SystemIndices(
            List.of(
                new Feature(
                    "ml",
                    "ml indices",
                    List.of(
                        SystemIndexDescriptorUtils.createUnmanaged(".ml-meta*", "ml meta"),
                        SystemIndexDescriptorUtils.createUnmanaged(".ml-stuff*", "other ml")
                    )
                ),
                new Feature(
                    "watcher",
                    "watcher indices",
                    List.of(SystemIndexDescriptorUtils.createUnmanaged(".watches*", "watches index"))
                ),
                new Feature(
                    "stack-component",
                    "stack component",
                    List.of(
                        SystemIndexDescriptor.builder()
                            .setIndexPattern(".external-sys-idx*")
                            .setDescription("external")
                            .setType(Type.EXTERNAL_UNMANAGED)
                            .setAllowedElasticProductOrigins(List.of("stack-component", "other"))
                            .build()
                    )
                )
            )
        );
        indexNameExpressionResolver = new IndexNameExpressionResolver(threadContext, systemIndices);

        {
            try (ThreadContext.StoredContext ignore = threadContext.stashContext()) {
                threadContext.putHeader(SYSTEM_INDEX_ACCESS_CONTROL_HEADER_KEY, Boolean.FALSE.toString());
                SearchRequest request = new SearchRequest(".external-*");

                List<String> indexNames = resolveConcreteIndexNameList(state, request);
                assertThat(indexNames, contains(".external-sys-idx"));
                assertWarnings(
                    true,
                    new DeprecationWarning(
                        Level.WARN,
                        "this request accesses system indices: [.external-sys-idx], "
                            + "but in a future major version, direct access to system indices will be prevented by default"
                    )
                );
            }
        }
        {
            try (ThreadContext.StoredContext ignore = threadContext.stashContext()) {
                threadContext.putHeader(SYSTEM_INDEX_ACCESS_CONTROL_HEADER_KEY, Boolean.FALSE.toString());
                SearchRequest request = new SearchRequest(".external-sys-idx");

                List<String> indexNames = resolveConcreteIndexNameList(state, request);
                assertThat(indexNames, contains(".external-sys-idx"));
                assertWarnings(
                    true,
                    new DeprecationWarning(
                        Level.WARN,
                        "this request accesses system indices: [.external-sys-idx], "
                            + "but in a future major version, direct access to system indices will be prevented by default"
                    )
                );
            }
        }
        // product origin = stack-component
        {
            try (ThreadContext.StoredContext ignore = threadContext.stashContext()) {
                threadContext.putHeader(SYSTEM_INDEX_ACCESS_CONTROL_HEADER_KEY, Boolean.TRUE.toString());
                threadContext.putHeader(EXTERNAL_SYSTEM_INDEX_ACCESS_CONTROL_HEADER_KEY, "stack-component");
                SearchRequest request = new SearchRequest(".external-*");

                List<String> indexNames = resolveConcreteIndexNameList(state, request);
                assertThat(indexNames, contains(".external-sys-idx"));
                assertWarnings();
            }
        }
        {
            try (ThreadContext.StoredContext ignore = threadContext.stashContext()) {
                threadContext.putHeader(SYSTEM_INDEX_ACCESS_CONTROL_HEADER_KEY, Boolean.TRUE.toString());
                threadContext.putHeader(EXTERNAL_SYSTEM_INDEX_ACCESS_CONTROL_HEADER_KEY, "stack-component");
                SearchRequest request = new SearchRequest(".external-sys-idx");

                List<String> indexNames = resolveConcreteIndexNameList(state, request);
                assertThat(indexNames, contains(".external-sys-idx"));
                assertWarnings();
            }
        }
        // product origin = other
        {
            try (ThreadContext.StoredContext ignore = threadContext.stashContext()) {
                threadContext.putHeader(SYSTEM_INDEX_ACCESS_CONTROL_HEADER_KEY, Boolean.TRUE.toString());
                threadContext.putHeader(EXTERNAL_SYSTEM_INDEX_ACCESS_CONTROL_HEADER_KEY, "other");
                SearchRequest request = new SearchRequest(".external-*");

                List<String> indexNames = resolveConcreteIndexNameList(state, request);
                assertThat(indexNames, contains(".external-sys-idx"));
                assertWarnings();
            }
        }
        {
            try (ThreadContext.StoredContext ignore = threadContext.stashContext()) {
                threadContext.putHeader(SYSTEM_INDEX_ACCESS_CONTROL_HEADER_KEY, Boolean.TRUE.toString());
                threadContext.putHeader(EXTERNAL_SYSTEM_INDEX_ACCESS_CONTROL_HEADER_KEY, "other");
                SearchRequest request = new SearchRequest(".external-sys-idx");

                List<String> indexNames = resolveConcreteIndexNameList(state, request);
                assertThat(indexNames, contains(".external-sys-idx"));
                assertWarnings();
            }
        }
    }

    public void testConcreteIndicesPreservesOrdering() {
        epochMillis = 1582761600L; // set to a date known to fail without #65027
        final String dataStreamName = "my-data-stream";
        IndexMetadata index1 = createBackingIndex(dataStreamName, 1, epochMillis).build();
        IndexMetadata index2 = createBackingIndex(dataStreamName, 2, epochMillis).build();

        Metadata.Builder mdBuilder = Metadata.builder()
            .put(index1, false)
            .put(index2, false)
            .put(newInstance(dataStreamName, List.of(index1.getIndex(), index2.getIndex())));
        ClusterState state = ClusterState.builder(new ClusterName("_name")).metadata(mdBuilder).build();

        {
            IndicesOptions indicesOptions = IndicesOptions.STRICT_EXPAND_OPEN;
            Index[] result = indexNameExpressionResolver.concreteIndices(state, indicesOptions, true, dataStreamName);
            assertThat(result.length, equalTo(2));
            assertThat(result[0].getName(), equalTo(DataStream.getDefaultBackingIndexName(dataStreamName, 1, epochMillis)));
            assertThat(result[1].getName(), equalTo(DataStream.getDefaultBackingIndexName(dataStreamName, 2, epochMillis)));
        }
    }

    public void testDataStreams() {
        final String dataStreamName = "my-data-stream";
        IndexMetadata index1 = createBackingIndex(dataStreamName, 1, epochMillis).build();
        IndexMetadata index2 = createBackingIndex(dataStreamName, 2, epochMillis).build();

        Metadata.Builder mdBuilder = Metadata.builder()
            .put(index1, false)
            .put(index2, false)
            .put(newInstance(dataStreamName, List.of(index1.getIndex(), index2.getIndex())));
        ClusterState state = ClusterState.builder(new ClusterName("_name")).metadata(mdBuilder).build();

        {
            IndicesOptions indicesOptions = IndicesOptions.STRICT_EXPAND_OPEN;
            Index[] result = indexNameExpressionResolver.concreteIndices(state, indicesOptions, true, "my-data-stream");
            assertThat(result.length, equalTo(2));
            assertThat(result[0].getName(), equalTo(DataStream.getDefaultBackingIndexName(dataStreamName, 1, epochMillis)));
            assertThat(result[1].getName(), equalTo(DataStream.getDefaultBackingIndexName(dataStreamName, 2, epochMillis)));
        }
        {
            // Ignore data streams,allow no indices and expand wildcards
            IndicesOptions indicesOptions = IndicesOptions.STRICT_EXPAND_OPEN;
            Exception e = expectThrows(
                IndexNotFoundException.class,
                () -> indexNameExpressionResolver.concreteIndices(state, indicesOptions, false, "my-data-stream")
            );
            assertThat(e.getMessage(), equalTo("no such index [my-data-stream]"));
        }
        {
            // Ignore data streams and DO NOT expand wildcards
            IndicesOptions indicesOptions = IndicesOptions.builder().wildcardOptions(doNotExpandWildcards()).build();
            Exception e = expectThrows(
                IndexNotFoundException.class,
                () -> indexNameExpressionResolver.concreteIndices(state, indicesOptions, false, "my-data-stream")
            );
            assertThat(e.getMessage(), equalTo("no such index [my-data-stream]"));
        }
        {
            // Ignore data streams, allow no indices and ignore unavailable
            IndicesOptions indicesOptions = IndicesOptions.LENIENT_EXPAND_OPEN;
            Index[] result = indexNameExpressionResolver.concreteIndices(state, indicesOptions, false, "my-data-stream");
            assertThat(result.length, equalTo(0));
        }
        {
            // Ignore data streams, allow no indices, ignore unavailable and DO NOT expand wildcards
            IndicesOptions indicesOptions = IndicesOptions.builder()
                .concreteTargetOptions(IndicesOptions.ConcreteTargetOptions.ALLOW_UNAVAILABLE_TARGETS)
                .wildcardOptions(doNotExpandWildcards())
                .build();
            Index[] result = indexNameExpressionResolver.concreteIndices(state, indicesOptions, false, "my-data-stream");
            assertThat(result.length, equalTo(0));
        }
        {
            IndicesOptions indicesOptions = IndicesOptions.STRICT_EXPAND_OPEN;
            Index result = indexNameExpressionResolver.concreteWriteIndex(state, indicesOptions, "my-data-stream", false, true);
            assertThat(result.getName(), equalTo(DataStream.getDefaultBackingIndexName(dataStreamName, 2, epochMillis)));
        }
        {
            // same as above but don't expand wildcards
            IndicesOptions indicesOptions = IndicesOptions.builder().wildcardOptions(doNotExpandWildcards()).build();
            Index result = indexNameExpressionResolver.concreteWriteIndex(state, indicesOptions, "my-data-stream", false, true);
            assertThat(result.getName(), equalTo(DataStream.getDefaultBackingIndexName(dataStreamName, 2, epochMillis)));
        }
        {
            // Ignore data streams
            IndicesOptions indicesOptions = IndicesOptions.builder()
                .wildcardOptions(IndicesOptions.WildcardOptions.builder().allowEmptyExpressions(false).build())
                .build();
            Exception e = expectThrows(
                IndexNotFoundException.class,
                () -> indexNameExpressionResolver.concreteWriteIndex(state, indicesOptions, "my-data-stream", true, false)
            );
            assertThat(e.getMessage(), equalTo("no such index [my-data-stream]"));
        }
        {
            // same as above but don't expand wildcards
            IndicesOptions indicesOptions = IndicesOptions.builder().wildcardOptions(doNotExpandWildcards(false)).build();
            Exception e = expectThrows(
                IndexNotFoundException.class,
                () -> indexNameExpressionResolver.concreteWriteIndex(state, indicesOptions, "my-data-stream", true, false)
            );
            assertThat(e.getMessage(), equalTo("no such index [my-data-stream]"));
        }
        {
            // Ignore data streams and allow no indices
            IndicesOptions indicesOptions = IndicesOptions.STRICT_EXPAND_OPEN;
            Exception e = expectThrows(
                IndexNotFoundException.class,
                () -> indexNameExpressionResolver.concreteWriteIndex(state, indicesOptions, "my-data-stream", false, false)
            );
            assertThat(e.getMessage(), equalTo("no such index [my-data-stream]"));
        }
        {
            // same as above but don't expand wildcards
            IndicesOptions indicesOptions = IndicesOptions.builder().wildcardOptions(doNotExpandWildcards()).build();
            Exception e = expectThrows(
                IndexNotFoundException.class,
                () -> indexNameExpressionResolver.concreteWriteIndex(state, indicesOptions, "my-data-stream", false, false)
            );
            assertThat(e.getMessage(), equalTo("no such index [my-data-stream]"));
        }
        {
            // Ignore data streams, allow no indices and ignore unavailable
            IndicesOptions indicesOptions = IndicesOptions.builder()
                .concreteTargetOptions(IndicesOptions.ConcreteTargetOptions.ALLOW_UNAVAILABLE_TARGETS)
                .build();
            Exception e = expectThrows(
                IndexNotFoundException.class,
                () -> indexNameExpressionResolver.concreteWriteIndex(state, indicesOptions, "my-data-stream", false, false)
            );
            assertThat(e.getMessage(), equalTo("no such index [my-data-stream]"));
        }
        {
            // same as above but don't expand wildcards
            IndicesOptions indicesOptions = IndicesOptions.builder()
                .concreteTargetOptions(IndicesOptions.ConcreteTargetOptions.ALLOW_UNAVAILABLE_TARGETS)
                .wildcardOptions(doNotExpandWildcards())
                .build();
            Exception e = expectThrows(
                IndexNotFoundException.class,
                () -> indexNameExpressionResolver.concreteWriteIndex(state, indicesOptions, "my-data-stream", false, false)
            );
            assertThat(e.getMessage(), equalTo("no such index [my-data-stream]"));
        }
    }

    @AwaitsFix(bugUrl = "this PR")
    public void testDataStreamsWithFailureStore() {
        final String dataStreamName = "my-data-stream";
        IndexMetadata index1 = createBackingIndex(dataStreamName, 1, epochMillis).build();
        IndexMetadata index2 = createBackingIndex(dataStreamName, 2, epochMillis).build();
        IndexMetadata failureIndex1 = createFailureStore(dataStreamName, 1, epochMillis).build();
        IndexMetadata failureIndex2 = createFailureStore(dataStreamName, 2, epochMillis).build();
        IndexMetadata otherIndex = indexBuilder("my-other-index", Settings.EMPTY).state(State.OPEN).build();

        Metadata.Builder mdBuilder = Metadata.builder()
            .put(index1, false)
            .put(index2, false)
            .put(failureIndex1, false)
            .put(failureIndex2, false)
            .put(otherIndex, false)
            .put(
                newInstance(
                    dataStreamName,
                    List.of(index1.getIndex(), index2.getIndex()),
                    List.of(failureIndex1.getIndex(), failureIndex2.getIndex())
                )
            );
        ClusterState state = ClusterState.builder(new ClusterName("_name")).metadata(mdBuilder).build();

        // Test default with an exact data stream name
        {
            IndicesOptions indicesOptions = IndicesOptions.STRICT_EXPAND_OPEN;
            Index[] result = indexNameExpressionResolver.concreteIndices(state, indicesOptions, true, "my-data-stream");
            assertThat(result.length, equalTo(2));
            assertThat(result[0].getName(), equalTo(DataStream.getDefaultBackingIndexName(dataStreamName, 1, epochMillis)));
            assertThat(result[1].getName(), equalTo(DataStream.getDefaultBackingIndexName(dataStreamName, 2, epochMillis)));
        }

        // Test include failure store with an exact data stream name
        {
            IndicesOptions indicesOptions = IndicesOptions.builder(IndicesOptions.STRICT_EXPAND_OPEN).build();
            Index[] result = indexNameExpressionResolver.concreteIndices(state, indicesOptions, true, "my-data-stream");
            assertThat(result.length, equalTo(4));
            assertThat(result[0].getName(), equalTo(DataStream.getDefaultBackingIndexName(dataStreamName, 1, epochMillis)));
            assertThat(result[1].getName(), equalTo(DataStream.getDefaultBackingIndexName(dataStreamName, 2, epochMillis)));
            assertThat(result[2].getName(), equalTo(DataStream.getDefaultFailureStoreName(dataStreamName, 1, epochMillis)));
            assertThat(result[3].getName(), equalTo(DataStream.getDefaultFailureStoreName(dataStreamName, 2, epochMillis)));
        }

        // Test include failure store while we do not allow failure indices and ignore unavailable
        // We expect that they will be skipped
        // TODO: Logic removed
        {
            IndicesOptions indicesOptions = IndicesOptions.builder(IndicesOptions.STRICT_EXPAND_OPEN)
                .gatekeeperOptions(IndicesOptions.GatekeeperOptions.builder().allowSelectors(false).build())
                .concreteTargetOptions(IndicesOptions.ConcreteTargetOptions.ALLOW_UNAVAILABLE_TARGETS)
                .build();
            Index[] result = indexNameExpressionResolver.concreteIndices(state, indicesOptions, true, "my-data-stream");
            assertThat(result.length, equalTo(2));
            assertThat(result[0].getName(), equalTo(DataStream.getDefaultBackingIndexName(dataStreamName, 1, epochMillis)));
            assertThat(result[1].getName(), equalTo(DataStream.getDefaultBackingIndexName(dataStreamName, 2, epochMillis)));
        }

        // Test include failure store while we do not allow failure indices
        // We expect an error
        // TODO: Logic removed
        {
            IndicesOptions indicesOptions = IndicesOptions.builder(IndicesOptions.STRICT_EXPAND_OPEN)
                .gatekeeperOptions(IndicesOptions.GatekeeperOptions.builder().allowSelectors(false).build())
                .build();
            FailureIndexNotSupportedException failureIndexNotSupportedException = expectThrows(
                FailureIndexNotSupportedException.class,
                () -> indexNameExpressionResolver.concreteIndices(state, indicesOptions, true, "my-data-stream")
            );
            assertThat(
                failureIndexNotSupportedException.getIndex().getName(),
                equalTo(DataStream.getDefaultFailureStoreName(dataStreamName, 1, epochMillis))
            );
        }

        // Test only failure store with an exact data stream name
        {
            IndicesOptions indicesOptions = IndicesOptions.builder(IndicesOptions.STRICT_EXPAND_OPEN).build();
            Index[] result = indexNameExpressionResolver.concreteIndices(state, indicesOptions, true, "my-data-stream");
            assertThat(result.length, equalTo(2));
            assertThat(result[0].getName(), equalTo(DataStream.getDefaultFailureStoreName(dataStreamName, 1, epochMillis)));
            assertThat(result[1].getName(), equalTo(DataStream.getDefaultFailureStoreName(dataStreamName, 2, epochMillis)));
        }

        // Test default without any expressions
        {
            IndicesOptions indicesOptions = IndicesOptions.STRICT_EXPAND_OPEN;
            Index[] result = indexNameExpressionResolver.concreteIndices(state, indicesOptions, true);
            assertThat(result.length, equalTo(3));
            List<String> indexNames = Arrays.stream(result).map(Index::getName).toList();
            assertThat(
                indexNames,
                containsInAnyOrder(
                    DataStream.getDefaultBackingIndexName(dataStreamName, 2, epochMillis),
                    DataStream.getDefaultBackingIndexName(dataStreamName, 1, epochMillis),
                    otherIndex.getIndex().getName()
                )
            );
        }

        // Test include failure store without any expressions
        {
            IndicesOptions indicesOptions = IndicesOptions.builder(IndicesOptions.STRICT_EXPAND_OPEN).build();
            Index[] result = indexNameExpressionResolver.concreteIndices(state, indicesOptions, true);
            assertThat(result.length, equalTo(5));
            List<String> indexNames = Arrays.stream(result).map(Index::getName).toList();
            assertThat(
                indexNames,
                containsInAnyOrder(
                    DataStream.getDefaultBackingIndexName(dataStreamName, 2, epochMillis),
                    DataStream.getDefaultBackingIndexName(dataStreamName, 1, epochMillis),
                    DataStream.getDefaultFailureStoreName(dataStreamName, 2, epochMillis),
                    DataStream.getDefaultFailureStoreName(dataStreamName, 1, epochMillis),
                    otherIndex.getIndex().getName()
                )
            );
        }

        // Test only failure store without any expressions
        {
            IndicesOptions indicesOptions = IndicesOptions.builder(IndicesOptions.STRICT_EXPAND_OPEN).build();
            Index[] result = indexNameExpressionResolver.concreteIndices(state, indicesOptions, true);
            assertThat(result.length, equalTo(2));
            List<String> indexNames = Arrays.stream(result).map(Index::getName).toList();
            assertThat(
                indexNames,
                containsInAnyOrder(
                    DataStream.getDefaultFailureStoreName(dataStreamName, 2, epochMillis),
                    DataStream.getDefaultFailureStoreName(dataStreamName, 1, epochMillis)
                )
            );
        }

        // Test default with wildcard expression
        {
            IndicesOptions indicesOptions = IndicesOptions.STRICT_EXPAND_OPEN;
            Index[] result = indexNameExpressionResolver.concreteIndices(state, indicesOptions, true, "my-*");
            assertThat(result.length, equalTo(3));
            List<String> indexNames = Arrays.stream(result).map(Index::getName).toList();
            assertThat(
                indexNames,
                containsInAnyOrder(
                    DataStream.getDefaultBackingIndexName(dataStreamName, 2, epochMillis),
                    DataStream.getDefaultBackingIndexName(dataStreamName, 1, epochMillis),
                    otherIndex.getIndex().getName()
                )
            );
        }

        // Test include failure store with wildcard expression
        {
            IndicesOptions indicesOptions = IndicesOptions.builder(IndicesOptions.STRICT_EXPAND_OPEN).build();
            Index[] result = indexNameExpressionResolver.concreteIndices(state, indicesOptions, true, "my-*");
            assertThat(result.length, equalTo(5));
            List<String> indexNames = Arrays.stream(result).map(Index::getName).toList();
            assertThat(
                indexNames,
                containsInAnyOrder(
                    DataStream.getDefaultBackingIndexName(dataStreamName, 2, epochMillis),
                    DataStream.getDefaultBackingIndexName(dataStreamName, 1, epochMillis),
                    DataStream.getDefaultFailureStoreName(dataStreamName, 2, epochMillis),
                    DataStream.getDefaultFailureStoreName(dataStreamName, 1, epochMillis),
                    otherIndex.getIndex().getName()
                )
            );
        }

        // Test only failure store with wildcard expression
        {
            IndicesOptions indicesOptions = IndicesOptions.builder(IndicesOptions.STRICT_EXPAND_OPEN).build();
            Index[] result = indexNameExpressionResolver.concreteIndices(state, indicesOptions, true, "my-*");
            assertThat(result.length, equalTo(2));
            List<String> indexNames = Arrays.stream(result).map(Index::getName).toList();
            assertThat(
                indexNames,
                containsInAnyOrder(
                    DataStream.getDefaultFailureStoreName(dataStreamName, 2, epochMillis),
                    DataStream.getDefaultFailureStoreName(dataStreamName, 1, epochMillis)
                )
            );
        }
    }

    public void testDataStreamAliases() {
        String dataStream1 = "my-data-stream-1";
        IndexMetadata index1 = createBackingIndex(dataStream1, 1, epochMillis).build();
        IndexMetadata index2 = createBackingIndex(dataStream1, 2, epochMillis).build();
        String dataStream2 = "my-data-stream-2";
        IndexMetadata index3 = createBackingIndex(dataStream2, 1, epochMillis).build();
        IndexMetadata index4 = createBackingIndex(dataStream2, 2, epochMillis).build();
        String dataStream3 = "my-data-stream-3";
        IndexMetadata index5 = createBackingIndex(dataStream3, 1, epochMillis).build();
        IndexMetadata index6 = createBackingIndex(dataStream3, 2, epochMillis).build();

        String dataStreamAlias1 = "my-alias1";
        String dataStreamAlias2 = "my-alias2";
        String dataStreamAlias3 = "my-alias3";
        Metadata.Builder mdBuilder = Metadata.builder()
            .put(index1, false)
            .put(index2, false)
            .put(index3, false)
            .put(index4, false)
            .put(index5, false)
            .put(index6, false)
            .put(newInstance(dataStream1, List.of(index1.getIndex(), index2.getIndex())))
            .put(newInstance(dataStream2, List.of(index3.getIndex(), index4.getIndex())))
            .put(newInstance(dataStream3, List.of(index5.getIndex(), index6.getIndex())));
        mdBuilder.put(dataStreamAlias1, dataStream1, null, null);
        mdBuilder.put(dataStreamAlias1, dataStream2, true, null);
        mdBuilder.put(dataStreamAlias2, dataStream2, null, null);
        mdBuilder.put(dataStreamAlias3, dataStream3, null, "{\"term\":{\"year\":2021}}");
        ClusterState state = ClusterState.builder(new ClusterName("_name")).metadata(mdBuilder).build();

        {
            IndicesOptions indicesOptions = IndicesOptions.builder()
                .wildcardOptions(IndicesOptions.WildcardOptions.builder().matchOpen(randomBoolean()))
                .build();
            Index[] result = indexNameExpressionResolver.concreteIndices(state, indicesOptions, true, dataStreamAlias1);
            assertThat(result, arrayContainingInAnyOrder(index1.getIndex(), index2.getIndex(), index3.getIndex(), index4.getIndex()));
        }
        {
            IndicesOptions indicesOptions = IndicesOptions.builder()
                .wildcardOptions(IndicesOptions.WildcardOptions.builder().matchOpen(randomBoolean()))
                .build();
            Index[] result = indexNameExpressionResolver.concreteIndices(state, indicesOptions, true, dataStreamAlias2);
            assertThat(result, arrayContainingInAnyOrder(index3.getIndex(), index4.getIndex()));
        }
        {
            IndicesOptions indicesOptions = IndicesOptions.builder()
                .wildcardOptions(IndicesOptions.WildcardOptions.builder().matchOpen(randomBoolean()))
                .build();
            Index[] result = indexNameExpressionResolver.concreteIndices(state, indicesOptions, true, dataStreamAlias3);
            assertThat(result, arrayContainingInAnyOrder(index5.getIndex(), index6.getIndex()));
        }
        {
            IndicesOptions indicesOptions = IndicesOptions.STRICT_EXPAND_OPEN;
            Exception e = expectThrows(
                IndexNotFoundException.class,
                () -> indexNameExpressionResolver.concreteIndices(state, indicesOptions, false, dataStreamAlias1)
            );
            assertThat(e.getMessage(), equalTo("no such index [" + dataStreamAlias1 + "]"));
        }
        {
            // same as above but DO NOT expand wildcards
            IndicesOptions indicesOptions = IndicesOptions.builder().wildcardOptions(doNotExpandWildcards()).build();
            Exception e = expectThrows(
                IndexNotFoundException.class,
                () -> indexNameExpressionResolver.concreteIndices(state, indicesOptions, false, dataStreamAlias1)
            );
            assertThat(e.getMessage(), equalTo("no such index [" + dataStreamAlias1 + "]"));
        }
        {
            IndicesOptions indicesOptions = IndicesOptions.STRICT_EXPAND_OPEN;
            Exception e = expectThrows(
                IndexNotFoundException.class,
                () -> indexNameExpressionResolver.concreteIndices(state, indicesOptions, false, dataStreamAlias2)
            );
            assertThat(e.getMessage(), equalTo("no such index [" + dataStreamAlias2 + "]"));
        }
        {
            // same as above but DO NOT expand wildcards
            IndicesOptions indicesOptions = IndicesOptions.builder().wildcardOptions(doNotExpandWildcards()).build();
            Exception e = expectThrows(
                IndexNotFoundException.class,
                () -> indexNameExpressionResolver.concreteIndices(state, indicesOptions, false, dataStreamAlias2)
            );
            assertThat(e.getMessage(), equalTo("no such index [" + dataStreamAlias2 + "]"));
        }
        {
            IndicesOptions indicesOptions = IndicesOptions.STRICT_EXPAND_OPEN;
            Exception e = expectThrows(
                IndexNotFoundException.class,
                () -> indexNameExpressionResolver.concreteIndices(state, indicesOptions, false, dataStreamAlias3)
            );
            assertThat(e.getMessage(), equalTo("no such index [" + dataStreamAlias3 + "]"));
        }
        {
            // same as above but DO NOT expand wildcards
            IndicesOptions indicesOptions = IndicesOptions.builder().wildcardOptions(doNotExpandWildcards()).build();
            Exception e = expectThrows(
                IndexNotFoundException.class,
                () -> indexNameExpressionResolver.concreteIndices(state, indicesOptions, false, dataStreamAlias3)
            );
            assertThat(e.getMessage(), equalTo("no such index [" + dataStreamAlias3 + "]"));
        }
        {
            IndicesOptions indicesOptions = IndicesOptions.STRICT_EXPAND_OPEN;
            Index[] result = indexNameExpressionResolver.concreteIndices(state, indicesOptions, true, "my-alias*");
            assertThat(
                result,
                arrayContainingInAnyOrder(
                    index1.getIndex(),
                    index2.getIndex(),
                    index3.getIndex(),
                    index4.getIndex(),
                    index5.getIndex(),
                    index6.getIndex()
                )
            );
        }
        {
            IndicesOptions indicesOptions = IndicesOptions.STRICT_EXPAND_OPEN;
            Index[] result = indexNameExpressionResolver.concreteIndices(state, indicesOptions, false, "my-alias*");
            assertThat(result, arrayWithSize(0));
        }
        {
            IndicesOptions indicesOptions = IndicesOptions.STRICT_EXPAND_OPEN;
            Index result = indexNameExpressionResolver.concreteWriteIndex(state, indicesOptions, dataStreamAlias1, false, true);
            assertThat(result, notNullValue());
            assertThat(result.getName(), backingIndexEqualTo(dataStream2, 2));
        }
        {
            // same as above but DO NOT expand wildcards
            IndicesOptions indicesOptions = IndicesOptions.builder().wildcardOptions(doNotExpandWildcards()).build();
            Index result = indexNameExpressionResolver.concreteWriteIndex(state, indicesOptions, dataStreamAlias1, false, true);
            assertThat(result, notNullValue());
            assertThat(result.getName(), backingIndexEqualTo(dataStream2, 2));
        }
    }

    public void testDataStreamsWithWildcardExpression() {
        final String dataStream1 = "logs-mysql";
        final String dataStream2 = "logs-redis";
        IndexMetadata index1 = createBackingIndex(dataStream1, 1, epochMillis).build();
        IndexMetadata index2 = createBackingIndex(dataStream1, 2, epochMillis).build();
        IndexMetadata index3 = createBackingIndex(dataStream2, 1, epochMillis).build();
        IndexMetadata index4 = createBackingIndex(dataStream2, 2, epochMillis).build();
        Metadata.Builder mdBuilder = Metadata.builder()
            .put(index1, false)
            .put(index2, false)
            .put(index3, false)
            .put(index4, false)
            .put(newInstance(dataStream1, List.of(index1.getIndex(), index2.getIndex())))
            .put(newInstance(dataStream2, List.of(index3.getIndex(), index4.getIndex())));

        ClusterState state = ClusterState.builder(new ClusterName("_name")).metadata(mdBuilder).build();
        {
            IndicesOptions indicesOptions = IndicesOptions.STRICT_EXPAND_OPEN;
            Index[] result = indexNameExpressionResolver.concreteIndices(state, indicesOptions, true, "logs-*");
            Arrays.sort(result, Index.COMPARE_BY_NAME);
            assertThat(result.length, equalTo(4));
            assertThat(result[0].getName(), equalTo(DataStream.getDefaultBackingIndexName(dataStream1, 1, epochMillis)));
            assertThat(result[1].getName(), equalTo(DataStream.getDefaultBackingIndexName(dataStream1, 2, epochMillis)));
            assertThat(result[2].getName(), equalTo(DataStream.getDefaultBackingIndexName(dataStream2, 1, epochMillis)));
            assertThat(result[3].getName(), equalTo(DataStream.getDefaultBackingIndexName(dataStream2, 2, epochMillis)));
        }
        {
            IndicesOptions indicesOptions = IndicesOptions.STRICT_EXPAND_OPEN;
            Index[] result = indexNameExpressionResolver.concreteIndices(
                state,
                indicesOptions,
                true,
                randomFrom(new String[] { "*" }, new String[] { "_all" }, new String[0])
            );
            Arrays.sort(result, Index.COMPARE_BY_NAME);
            assertThat(result.length, equalTo(4));
            assertThat(result[0].getName(), equalTo(DataStream.getDefaultBackingIndexName(dataStream1, 1, epochMillis)));
            assertThat(result[1].getName(), equalTo(DataStream.getDefaultBackingIndexName(dataStream1, 2, epochMillis)));
            assertThat(result[2].getName(), equalTo(DataStream.getDefaultBackingIndexName(dataStream2, 1, epochMillis)));
            assertThat(result[3].getName(), equalTo(DataStream.getDefaultBackingIndexName(dataStream2, 2, epochMillis)));
            ;
        }
        {
            IndicesOptions indicesOptions = IndicesOptions.STRICT_EXPAND_OPEN;
            Index[] result = indexNameExpressionResolver.concreteIndices(state, indicesOptions, true, "logs-m*");
            Arrays.sort(result, Index.COMPARE_BY_NAME);
            assertThat(result.length, equalTo(2));
            assertThat(result[0].getName(), equalTo(DataStream.getDefaultBackingIndexName(dataStream1, 1, epochMillis)));
            assertThat(result[1].getName(), equalTo(DataStream.getDefaultBackingIndexName(dataStream1, 2, epochMillis)));
        }
        {
            IndicesOptions indicesOptions = IndicesOptions.STRICT_EXPAND_OPEN; // without include data streams
            Index[] result = indexNameExpressionResolver.concreteIndices(state, indicesOptions, "logs-*");
            assertThat(result.length, equalTo(0));
        }
    }

    public void testDataStreamsWithClosedBackingIndicesAndWildcardExpressions() {
        final String dataStream1 = "logs-mysql";
        final String dataStream2 = "logs-redis";
        IndexMetadata index1 = createBackingIndex(dataStream1, 1, epochMillis).state(State.CLOSE).build();
        IndexMetadata index2 = createBackingIndex(dataStream1, 2, epochMillis).build();
        IndexMetadata index3 = createBackingIndex(dataStream2, 1, epochMillis).state(State.CLOSE).build();
        IndexMetadata index4 = createBackingIndex(dataStream2, 2, epochMillis).build();
        Metadata.Builder mdBuilder = Metadata.builder()
            .put(index1, false)
            .put(index2, false)
            .put(index3, false)
            .put(index4, false)
            .put(newInstance(dataStream1, List.of(index1.getIndex(), index2.getIndex())))
            .put(newInstance(dataStream2, List.of(index3.getIndex(), index4.getIndex())));

        ClusterState state = ClusterState.builder(new ClusterName("_name")).metadata(mdBuilder).build();
        IndicesOptions indicesOptions = IndicesOptions.STRICT_EXPAND_OPEN;
        {
            Index[] result = indexNameExpressionResolver.concreteIndices(state, indicesOptions, true, "logs-*");
            Arrays.sort(result, Index.COMPARE_BY_NAME);
            assertThat(result.length, equalTo(2));
            assertThat(result[0].getName(), equalTo(DataStream.getDefaultBackingIndexName(dataStream1, 2, epochMillis)));
            assertThat(result[1].getName(), equalTo(DataStream.getDefaultBackingIndexName(dataStream2, 2, epochMillis)));
        }
        {
            Index[] result = indexNameExpressionResolver.concreteIndices(state, indicesOptions, true, "*");
            Arrays.sort(result, Index.COMPARE_BY_NAME);
            assertThat(result.length, equalTo(2));
            assertThat(result[0].getName(), equalTo(DataStream.getDefaultBackingIndexName(dataStream1, 2, epochMillis)));
            assertThat(result[1].getName(), equalTo(DataStream.getDefaultBackingIndexName(dataStream2, 2, epochMillis)));
        }
    }

    public void testDataStreamsWithRegularIndexAndAlias() {
        final String dataStream1 = "logs-foobar";
        IndexMetadata index1 = createBackingIndex(dataStream1, 1, epochMillis).build();
        IndexMetadata index2 = createBackingIndex(dataStream1, 2, epochMillis).build();
        IndexMetadata justAnIndex = IndexMetadata.builder("logs-foobarbaz-0")
            .settings(settings(IndexVersion.current()))
            .numberOfShards(1)
            .numberOfReplicas(1)
            .putAlias(new AliasMetadata.Builder("logs-foobarbaz"))
            .build();

        ClusterState state = ClusterState.builder(new ClusterName("_name"))
            .metadata(
                Metadata.builder()
                    .put(index1, false)
                    .put(index2, false)
                    .put(justAnIndex, false)
                    .put(newInstance(dataStream1, List.of(index1.getIndex(), index2.getIndex())))
            )
            .build();

        IndicesOptions indicesOptions = IndicesOptions.strictExpandOpenAndForbidClosedIgnoreThrottled();
        Index[] result = indexNameExpressionResolver.concreteIndices(state, indicesOptions, true, "logs-*");
        Arrays.sort(result, Index.COMPARE_BY_NAME);
        assertThat(result.length, equalTo(3));
        assertThat(result[0].getName(), equalTo(DataStream.getDefaultBackingIndexName(dataStream1, 1, epochMillis)));
        assertThat(result[1].getName(), equalTo(DataStream.getDefaultBackingIndexName(dataStream1, 2, epochMillis)));
        assertThat(result[2].getName(), equalTo("logs-foobarbaz-0"));
    }

    public void testHiddenDataStreams() {
        final String dataStream1 = "logs-foobar";
        IndexMetadata index1 = createBackingIndex(dataStream1, 1, epochMillis).build();
        IndexMetadata index2 = createBackingIndex(dataStream1, 2, epochMillis).build();
        IndexMetadata justAnIndex = IndexMetadata.builder("logs-foobarbaz-0")
            .settings(settings(IndexVersion.current()))
            .numberOfShards(1)
            .numberOfReplicas(1)
            .build();

        ClusterState state = ClusterState.builder(new ClusterName("_name"))
            .metadata(
                Metadata.builder()
                    .put(index1, false)
                    .put(index2, false)
                    .put(justAnIndex, false)
                    .put(
                        DataStream.builder(dataStream1, List.of(index1.getIndex(), index2.getIndex()))
                            .setGeneration(2)
                            .setMetadata(Map.of())
                            .setHidden(true)
                            .build()
                    )
            )
            .build();

        Index[] result = indexNameExpressionResolver.concreteIndices(state, IndicesOptions.strictExpandHidden(), true, "logs-*");
        assertThat(result, arrayContainingInAnyOrder(index1.getIndex(), index2.getIndex(), justAnIndex.getIndex()));

        result = indexNameExpressionResolver.concreteIndices(state, IndicesOptions.strictExpandOpen(), true, "logs-*");
        assertThat(result, arrayContaining(justAnIndex.getIndex()));
    }

    public void testDataStreamsNames() {
        final String dataStream1 = "logs-foobar";
        final String dataStream2 = "other-foobar";
        IndexMetadata index1 = createBackingIndex(dataStream1, 1).build();
        IndexMetadata index2 = createBackingIndex(dataStream1, 2).build();
        IndexMetadata justAnIndex = IndexMetadata.builder("logs-foobarbaz-0")
            .settings(settings(IndexVersion.current()))
            .numberOfShards(1)
            .numberOfReplicas(1)
            .putAlias(new AliasMetadata.Builder("logs-foobarbaz"))
            .build();

        IndexMetadata index3 = createBackingIndex(dataStream2, 1).build();
        IndexMetadata index4 = createBackingIndex(dataStream2, 2).build();

        ClusterState state = ClusterState.builder(new ClusterName("_name"))
            .metadata(
                Metadata.builder()
                    .put(index1, false)
                    .put(index2, false)
                    .put(index3, false)
                    .put(index4, false)
                    .put(justAnIndex, false)
                    .put(newInstance(dataStream1, List.of(index1.getIndex(), index2.getIndex())))
                    .put(newInstance(dataStream2, List.of(index3.getIndex(), index4.getIndex())))
            )
            .build();

        List<ResolvedExpression> streams = indexNameExpressionResolver.dataStreams(state, IndicesOptions.lenientExpand(), "log*");
        List<String> names = indexNameExpressionResolver.dataStreamNames(state, IndicesOptions.lenientExpand(), "log*");
        assertEquals(Collections.singletonList(new ResolvedExpression(dataStream1, DATA)), streams);
        assertEquals(Collections.singletonList(dataStream1), names);

        streams = indexNameExpressionResolver.dataStreams(state, IndicesOptions.lenientExpand(), dataStream1);
        names = indexNameExpressionResolver.dataStreamNames(state, IndicesOptions.lenientExpand(), dataStream1);
        assertEquals(Collections.singletonList(new ResolvedExpression(dataStream1, DATA)), streams);
        assertEquals(Collections.singletonList(dataStream1), names);

        streams = indexNameExpressionResolver.dataStreams(state, IndicesOptions.lenientExpand(), "other*");
        names = indexNameExpressionResolver.dataStreamNames(state, IndicesOptions.lenientExpand(), "other*");
        assertEquals(Collections.singletonList(new ResolvedExpression(dataStream2, DATA)), streams);
        assertEquals(Collections.singletonList(dataStream2), names);

        streams = indexNameExpressionResolver.dataStreams(state, IndicesOptions.lenientExpand(), "*foobar");
        names = indexNameExpressionResolver.dataStreamNames(state, IndicesOptions.lenientExpand(), "*foobar");
        assertThat(streams, containsInAnyOrder(new ResolvedExpression(dataStream1, DATA), new ResolvedExpression(dataStream2, DATA)));
        assertThat(names, containsInAnyOrder(dataStream1, dataStream2));

        streams = indexNameExpressionResolver.dataStreams(state, IndicesOptions.lenientExpand(), "notmatched");
        names = indexNameExpressionResolver.dataStreamNames(state, IndicesOptions.lenientExpand(), "notmatched");
        assertThat(streams, empty());
        assertThat(names, empty());

        streams = indexNameExpressionResolver.dataStreams(state, IndicesOptions.lenientExpand(), index3.getIndex().getName());
        names = indexNameExpressionResolver.dataStreamNames(state, IndicesOptions.lenientExpand(), index3.getIndex().getName());
        assertThat(streams, empty());
        assertThat(names, empty());

        streams = indexNameExpressionResolver.dataStreams(state, IndicesOptions.lenientExpand(), "*", "-logs-foobar");
        names = indexNameExpressionResolver.dataStreamNames(state, IndicesOptions.lenientExpand(), "*", "-logs-foobar");
        assertThat(streams, containsInAnyOrder(new ResolvedExpression(dataStream2, DATA)));
        assertThat(names, containsInAnyOrder(dataStream2));

        streams = indexNameExpressionResolver.dataStreams(state, IndicesOptions.lenientExpand(), "*", "-*");
        names = indexNameExpressionResolver.dataStreamNames(state, IndicesOptions.lenientExpand(), "*", "-*");
        assertThat(streams, empty());
        assertThat(names, empty());

        streams = indexNameExpressionResolver.dataStreams(state, IndicesOptions.strictExpandOpenAndForbidClosed(), "*foobar");
        names = indexNameExpressionResolver.dataStreamNames(state, IndicesOptions.strictExpandOpenAndForbidClosed(), "*foobar");
        assertThat(
            streams,
            containsInAnyOrder(
                new ResolvedExpression(dataStream1, DATA),
                new ResolvedExpression(dataStream1, FAILURES),
                new ResolvedExpression(dataStream2, DATA),
                new ResolvedExpression(dataStream2, FAILURES)
            )
        );
        assertThat(names, containsInAnyOrder(dataStream1, dataStream2));

        streams = indexNameExpressionResolver.dataStreams(state, IndicesOptions.lenientExpand(), "*foobar:*");
        names = indexNameExpressionResolver.dataStreamNames(state, IndicesOptions.lenientExpand(), "*foobar:*");
        assertThat(
            streams,
            containsInAnyOrder(
                new ResolvedExpression(dataStream1, DATA),
                new ResolvedExpression(dataStream1, FAILURES),
                new ResolvedExpression(dataStream2, DATA),
                new ResolvedExpression(dataStream2, FAILURES)
            )
        );
        assertThat(names, containsInAnyOrder(dataStream1, dataStream2));
    }

    public void testMathExpressionSupport() {
        Instant instant = LocalDate.of(2021, 01, 11).atStartOfDay().toInstant(ZoneOffset.UTC);
        String resolved = IndexNameExpressionResolver.resolveDateMathExpression("<a-name-{now/M{yyyy-MM}}>", instant.toEpochMilli());

        assertEquals(resolved, "a-name-2021-01");
    }

    public void testMathExpressionSupportWithOlderDate() {

        Instant instant = LocalDate.of(2020, 12, 2).atStartOfDay().toInstant(ZoneOffset.UTC);
        final String indexName = "<older-date-{now/M{yyyy-MM}}>";
        String resolved = IndexNameExpressionResolver.resolveDateMathExpression(indexName, instant.toEpochMilli());

        assertEquals(resolved, "older-date-2020-12");
    }

    public void testRemoteIndex() {
        Metadata.Builder mdBuilder = Metadata.builder();
        ClusterState state = ClusterState.builder(new ClusterName("_name")).metadata(mdBuilder).build();

        {
            IndicesOptions options = IndicesOptions.fromOptions(false, randomBoolean(), randomBoolean(), randomBoolean(), randomBoolean());
            IndexNameExpressionResolver.Context context = new IndexNameExpressionResolver.Context(
                state,
                options,
                SystemIndexAccessLevel.NONE
            );
            IllegalArgumentException iae = expectThrows(
                IllegalArgumentException.class,
                () -> indexNameExpressionResolver.concreteIndexNames(context, "cluster:index", "local")
            );
            assertEquals(
                "Cross-cluster calls are not supported in this context but remote indices were requested: [cluster:index]",
                iae.getMessage()
            );
            // but datemath with colon doesn't trip cross-cluster check
            IndexNotFoundException e = expectThrows(
                IndexNotFoundException.class,
                () -> indexNameExpressionResolver.concreteIndexNames(context, "<datemath-{2001-01-01-13||+1h/h{yyyy-MM-dd-HH|-07:00}}>")
            );
            assertThat(e.getMessage(), containsString("no such index [datemath-2001-01-01-14"));
        }
        {
            IndicesOptions options = IndicesOptions.fromOptions(true, true, randomBoolean(), randomBoolean(), randomBoolean());
            IndexNameExpressionResolver.Context context = new IndexNameExpressionResolver.Context(
                state,
                options,
                SystemIndexAccessLevel.NONE
            );
            String[] indexNames = indexNameExpressionResolver.concreteIndexNames(context, "cluster:index", "local");
            assertEquals(0, indexNames.length);
        }
    }

    public void testResolveWriteIndexAbstraction() {
        ClusterState state = DataStreamTestHelper.getClusterStateWithDataStreams(
            List.of(new Tuple<>("logs-foobar", 1)),
            List.of("my-index")
        );
        final ClusterState finalState = ClusterState.builder(state)
            .metadata(
                Metadata.builder(state.getMetadata())
                    .put(IndexMetadata.builder(state.getMetadata().index("my-index")).putAlias(new AliasMetadata.Builder("my-alias")))
                    .build()
            )
            .build();
        Function<String, List<DocWriteRequest<?>>> docWriteRequestsForName = (name) -> List.of(
            new IndexRequest(name).opType(DocWriteRequest.OpType.INDEX),
            new IndexRequest(name).opType(DocWriteRequest.OpType.CREATE),
            new DeleteRequest(name),
            new UpdateRequest(name, randomAlphaOfLength(8))
        );
        for (DocWriteRequest<?> request : docWriteRequestsForName.apply("logs-foobar")) {
            if (request.opType() == DocWriteRequest.OpType.CREATE) {
                IndexAbstraction result = indexNameExpressionResolver.resolveWriteIndexAbstraction(finalState, request);
                assertThat(result.getType(), equalTo(IndexAbstraction.Type.DATA_STREAM));
                assertThat(result.getName(), equalTo("logs-foobar"));
            } else {
                IndexNotFoundException infe = expectThrows(
                    IndexNotFoundException.class,
                    () -> indexNameExpressionResolver.resolveWriteIndexAbstraction(finalState, request)
                );
                assertThat(infe.toString(), containsString("logs-foobar"));
                assertThat(infe.getMetadataKeys().contains(IndexNameExpressionResolver.EXCLUDED_DATA_STREAMS_KEY), is(true));
            }
        }
        for (DocWriteRequest<?> request : docWriteRequestsForName.apply("my-index")) {
            IndexAbstraction result = indexNameExpressionResolver.resolveWriteIndexAbstraction(finalState, request);
            assertThat(result.getName(), equalTo("my-index"));
            assertThat(result.getType(), equalTo(IndexAbstraction.Type.CONCRETE_INDEX));
        }
        for (DocWriteRequest<?> request : docWriteRequestsForName.apply("my-alias")) {
            IndexAbstraction result = indexNameExpressionResolver.resolveWriteIndexAbstraction(finalState, request);
            assertThat(result.getName(), equalTo("my-alias"));
            assertThat(result.getType(), equalTo(IndexAbstraction.Type.ALIAS));
        }
    }

    public void testResolveWriteIndexAbstractionNoWriteIndexForAlias() {
        ClusterState state1 = DataStreamTestHelper.getClusterStateWithDataStreams(
            List.of(new Tuple<>("logs-foobar", 1)),
            List.of("my-index", "my-index2")
        );
        ClusterState state2 = ClusterState.builder(state1)
            .metadata(
                Metadata.builder(state1.getMetadata())
                    .put(IndexMetadata.builder(state1.getMetadata().index("my-index")).putAlias(new AliasMetadata.Builder("my-alias")))
                    .put(IndexMetadata.builder(state1.getMetadata().index("my-index2")).putAlias(new AliasMetadata.Builder("my-alias")))
                    .build()
            )
            .build();

        DocWriteRequest<?> request = new IndexRequest("my-alias");
        var e = expectThrows(
            IllegalArgumentException.class,
            () -> indexNameExpressionResolver.resolveWriteIndexAbstraction(state2, request)
        );
        assertThat(
            e.getMessage(),
            equalTo(
                "no write index is defined for alias [my-alias]. The write index may be explicitly disabled using is_write_index=false"
                    + " or the alias points to multiple indices without one being designated as a write index"
            )
        );
    }

    public void testResolveWriteIndexAbstractionMissing() {
        ClusterState state = DataStreamTestHelper.getClusterStateWithDataStreams(
            List.of(new Tuple<>("logs-foobar", 1)),
            List.of("my-index")
        );
        DocWriteRequest<?> request = new IndexRequest("logs-my-index");
        expectThrows(IndexNotFoundException.class, () -> indexNameExpressionResolver.resolveWriteIndexAbstraction(state, request));
    }

    public void testResolveWriteIndexAbstractionMultipleMatches() {
        ClusterState state = DataStreamTestHelper.getClusterStateWithDataStreams(List.of(), List.of("logs-foo", "logs-bar"));
        DocWriteRequest<?> request = mock(DocWriteRequest.class);
        when(request.index()).thenReturn("logs-*");
        when(request.indicesOptions()).thenReturn(IndicesOptions.lenientExpandOpen());
        when(request.opType()).thenReturn(DocWriteRequest.OpType.INDEX);
        when(request.includeDataStreams()).thenReturn(true);
        var e = expectThrows(
            IllegalArgumentException.class,
            () -> indexNameExpressionResolver.resolveWriteIndexAbstraction(state, request)
        );
        assertThat(
            e.getMessage(),
            equalTo("unable to return a single target as the provided expression and options got resolved to multiple targets")
        );
    }

    public static IndexMetadata.Builder indexBuilder(String index) {
        return indexBuilder(index, Settings.EMPTY);
    }

    private ClusterState systemIndexTestClusterState() {
        Metadata.Builder mdBuilder = Metadata.builder()
            .put(indexBuilder(".ml-meta", SystemIndexDescriptor.DEFAULT_SETTINGS).state(State.OPEN).system(true))
            .put(indexBuilder(".watches", SystemIndexDescriptor.DEFAULT_SETTINGS).state(State.OPEN).system(true))
            .put(indexBuilder(".ml-stuff", SystemIndexDescriptor.DEFAULT_SETTINGS).state(State.OPEN).system(true))
            .put(indexBuilder("some-other-index").state(State.OPEN));
        SystemIndices systemIndices = new SystemIndices(
            List.of(
                new Feature(
                    "ml",
                    "ml indices",
                    List.of(
                        SystemIndexDescriptorUtils.createUnmanaged(".ml-meta*", "ml meta"),
                        SystemIndexDescriptorUtils.createUnmanaged(".ml-stuff*", "other ml")
                    )
                ),
                new Feature("watcher", "watcher indices", List.of(SystemIndexDescriptorUtils.createUnmanaged(".watches*", "watches index")))
            )
        );
        indexNameExpressionResolver = new IndexNameExpressionResolver(threadContext, systemIndices);
        return ClusterState.builder(new ClusterName("_name")).metadata(mdBuilder).build();
    }

    private List<String> resolveConcreteIndexNameList(ClusterState state, SearchRequest request) {
        return Arrays.stream(indexNameExpressionResolver.concreteIndices(state, request)).map(Index::getName).toList();
    }

    private static IndexMetadata.Builder indexBuilder(String index, Settings additionalSettings) {
        return IndexMetadata.builder(index).settings(indexSettings(IndexVersion.current(), 1, 0).put(additionalSettings));
    }

    private static IndicesOptions.WildcardOptions doNotExpandWildcards() {
        return doNotExpandWildcards(true);
    }

    private static IndicesOptions.WildcardOptions doNotExpandWildcards(boolean lenient) {
        return IndicesOptions.WildcardOptions.builder()
            .matchOpen(false)
            .matchClosed(false)
            .includeHidden(randomBoolean())
            .allowEmptyExpressions(lenient)
            .build();
    }
}<|MERGE_RESOLUTION|>--- conflicted
+++ resolved
@@ -1424,19 +1424,11 @@
     }
 
     public void testIsAllIndicesExplicitAllPlusOther() throws Exception {
-        assertThat(
-            IndexNameExpressionResolver.isAllIndices(List.of("_all", "other")),
-            equalTo(false)
-        );
+        assertThat(IndexNameExpressionResolver.isAllIndices(List.of("_all", "other")), equalTo(false));
     }
 
     public void testIsAllIndicesNormalIndexes() throws Exception {
-        assertThat(
-            IndexNameExpressionResolver.isAllIndices(
-                List.of("index1", "index2", "index3")
-            ),
-            equalTo(false)
-        );
+        assertThat(IndexNameExpressionResolver.isAllIndices(List.of("index1", "index2", "index3")), equalTo(false));
     }
 
     public void testIsAllIndicesWildcard() throws Exception {
@@ -1456,19 +1448,11 @@
     }
 
     public void testIsExplicitAllIndicesExplicitAllPlusOther() throws Exception {
-        assertThat(
-            IndexNameExpressionResolver.isExplicitAllPattern(List.of("_all", "other")),
-            equalTo(false)
-        );
+        assertThat(IndexNameExpressionResolver.isExplicitAllPattern(List.of("_all", "other")), equalTo(false));
     }
 
     public void testIsExplicitAllIndicesNormalIndexes() throws Exception {
-        assertThat(
-            IndexNameExpressionResolver.isExplicitAllPattern(
-                List.of("index1", "index2", "index3")
-            ),
-            equalTo(false)
-        );
+        assertThat(IndexNameExpressionResolver.isExplicitAllPattern(List.of("index1", "index2", "index3")), equalTo(false));
     }
 
     public void testIsExplicitAllIndicesWildcard() throws Exception {
@@ -1628,49 +1612,24 @@
             .put(indexBuilder("test-1").state(State.OPEN).putAlias(AliasMetadata.builder("alias-1")));
         ClusterState state = ClusterState.builder(new ClusterName("_name")).metadata(mdBuilder).build();
 
-<<<<<<< HEAD
-        Set<ResolvedExpression> resolvedExpressions = new HashSet<>(
-            List.of(new ResolvedExpression("alias-0", DATA), new ResolvedExpression("alias-1", DATA))
-        );
-=======
         Set<ResolvedExpression> resolvedExpressions = Set.of(new ResolvedExpression("alias-0"), new ResolvedExpression("alias-1"));
->>>>>>> d102659d
         String[] strings = indexNameExpressionResolver.filteringAliases(state, "test-0", resolvedExpressions);
         assertArrayEquals(new String[] { "alias-0" }, strings);
 
         // concrete index supersedes filtering alias
-<<<<<<< HEAD
-        resolvedExpressions = new HashSet<>(
-            List.of(
-                new ResolvedExpression("test-0", DATA),
-                new ResolvedExpression("alias-0", DATA),
-                new ResolvedExpression("alias-1", DATA)
-            )
-=======
         resolvedExpressions = Set.of(
             new ResolvedExpression("test-0"),
             new ResolvedExpression("alias-0"),
             new ResolvedExpression("alias-1")
->>>>>>> d102659d
         );
         strings = indexNameExpressionResolver.filteringAliases(state, "test-0", resolvedExpressions);
         assertNull(strings);
 
-<<<<<<< HEAD
-        resolvedExpressions = new HashSet<>(
-            List.of(
-                new ResolvedExpression("test-0", DATA),
-                new ResolvedExpression("test-1", DATA),
-                new ResolvedExpression("alias-0", DATA),
-                new ResolvedExpression("alias-1", DATA)
-            )
-=======
         resolvedExpressions = Set.of(
             new ResolvedExpression("test-0"),
             new ResolvedExpression("test-1"),
             new ResolvedExpression("alias-0"),
             new ResolvedExpression("alias-1")
->>>>>>> d102659d
         );
         strings = indexNameExpressionResolver.filteringAliases(state, "test-0", resolvedExpressions);
         assertNull(strings);
@@ -1806,13 +1765,7 @@
             );
         ClusterState state = ClusterState.builder(new ClusterName("_name")).metadata(mdBuilder).build();
 
-<<<<<<< HEAD
-        Set<ResolvedExpression> resolvedExpressions = new HashSet<>(
-            List.of(new ResolvedExpression("test-0"), new ResolvedExpression("test-alias"))
-        );
-=======
         Set<ResolvedExpression> resolvedExpressions = Set.of(new ResolvedExpression("test-0"), new ResolvedExpression("test-alias"));
->>>>>>> d102659d
         String[] aliases = indexNameExpressionResolver.indexAliases(state, "test-0", x -> true, x -> true, false, resolvedExpressions);
         assertNull(aliases);
         aliases = indexNameExpressionResolver.indexAliases(state, "test-0", x -> true, x -> true, true, resolvedExpressions);
@@ -1839,11 +1792,7 @@
             x -> true,
             x -> true,
             true,
-<<<<<<< HEAD
-            new HashSet<>(List.of(new ResolvedExpression("test-0", DATA), new ResolvedExpression("test-alias", DATA)))
-=======
             Set.of(new ResolvedExpression("test-0"), new ResolvedExpression("test-alias"))
->>>>>>> d102659d
         );
         Arrays.sort(strings);
         assertArrayEquals(new String[] { "test-alias" }, strings);
@@ -1925,17 +1874,7 @@
             x -> true,
             x -> true,
             true,
-<<<<<<< HEAD
-            new HashSet<>(
-                List.of(
-                    new ResolvedExpression("test-0", DATA),
-                    new ResolvedExpression("test-1", DATA),
-                    new ResolvedExpression("test-alias", DATA)
-                )
-            )
-=======
             Set.of(new ResolvedExpression("test-0"), new ResolvedExpression("test-1"), new ResolvedExpression("test-alias"))
->>>>>>> d102659d
         );
         Arrays.sort(strings);
         assertArrayEquals(new String[] { "test-alias" }, strings);
@@ -1973,11 +1912,7 @@
             x -> true,
             x -> true,
             true,
-<<<<<<< HEAD
-            new HashSet<>(List.of(new ResolvedExpression("test-0", DATA), new ResolvedExpression("test-alias", DATA)))
-=======
             Set.of(new ResolvedExpression("test-0"), new ResolvedExpression("test-alias"))
->>>>>>> d102659d
         );
         Arrays.sort(strings);
         assertArrayEquals(new String[] { "test-alias" }, strings);
@@ -2013,17 +1948,7 @@
             x -> true,
             x -> true,
             true,
-<<<<<<< HEAD
-            new HashSet<>(
-                List.of(
-                    new ResolvedExpression("test-0", DATA),
-                    new ResolvedExpression("test-1", DATA),
-                    new ResolvedExpression("test-alias", DATA)
-                )
-            )
-=======
             Set.of(new ResolvedExpression("test-0"), new ResolvedExpression("test-1"), new ResolvedExpression("test-alias"))
->>>>>>> d102659d
         );
         Arrays.sort(strings);
         assertArrayEquals(new String[] { "test-alias" }, strings);
@@ -2064,17 +1989,7 @@
             x -> true,
             x -> true,
             true,
-<<<<<<< HEAD
-            new HashSet<>(
-                List.of(
-                    new ResolvedExpression("test-0", DATA),
-                    new ResolvedExpression("test-1", DATA),
-                    new ResolvedExpression("test-alias", DATA)
-                )
-            )
-=======
             Set.of(new ResolvedExpression("test-0"), new ResolvedExpression("test-1"), new ResolvedExpression("test-alias"))
->>>>>>> d102659d
         );
         Arrays.sort(strings);
         assertArrayEquals(new String[] { "test-alias" }, strings);
