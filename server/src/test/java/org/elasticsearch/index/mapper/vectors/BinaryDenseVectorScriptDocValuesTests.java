--- conflicted
+++ resolved
@@ -32,11 +32,7 @@
         float[][] vectors = { { 1, 1, 1 }, { 1, 1, 2 }, { 1, 1, 3 } };
         float[] expectedMagnitudes = { 1.7320f, 2.4495f, 3.3166f };
 
-<<<<<<< HEAD
-        for (IndexVersion indexVersion : List.of(IndexVersions.V_8_0_0, IndexVersion.current())) {
-=======
         for (IndexVersion indexVersion : List.of(IndexVersionUtils.randomCompatibleVersion(random()), IndexVersion.current())) {
->>>>>>> 6fb15923
             BinaryDocValues docValues = wrap(vectors, ElementType.FLOAT, indexVersion);
             DenseVectorDocValuesField field = new BinaryDenseVectorDocValuesField(docValues, "test", ElementType.FLOAT, dims, indexVersion);
             DenseVectorScriptDocValues scriptDocValues = field.toScriptDocValues();
