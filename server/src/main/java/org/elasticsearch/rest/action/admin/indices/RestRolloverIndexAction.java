/*
 * Copyright Elasticsearch B.V. and/or licensed to Elasticsearch B.V. under one
 * or more contributor license agreements. Licensed under the "Elastic License
 * 2.0", the "GNU Affero General Public License v3.0 only", and the "Server Side
 * Public License v 1"; you may not use this file except in compliance with, at
 * your election, the "Elastic License 2.0", the "GNU Affero General Public
 * License v3.0 only", or the "Server Side Public License, v 1".
 */

package org.elasticsearch.rest.action.admin.indices;

import org.elasticsearch.action.admin.indices.rollover.RolloverRequest;
import org.elasticsearch.action.support.ActiveShardCount;
import org.elasticsearch.client.internal.node.NodeClient;
import org.elasticsearch.cluster.metadata.DataStream;
import org.elasticsearch.common.logging.DeprecationLogger;
import org.elasticsearch.rest.BaseRestHandler;
import org.elasticsearch.rest.RestRequest;
import org.elasticsearch.rest.Scope;
import org.elasticsearch.rest.ServerlessScope;
import org.elasticsearch.rest.action.RestCancellableNodeClient;
import org.elasticsearch.rest.action.RestToXContentListener;

import java.io.IOException;
import java.util.List;
import java.util.Set;

import static org.elasticsearch.rest.RestRequest.Method.POST;
import static org.elasticsearch.rest.RestUtils.getAckTimeout;
import static org.elasticsearch.rest.RestUtils.getMasterNodeTimeout;

@ServerlessScope(Scope.PUBLIC)
public class RestRolloverIndexAction extends BaseRestHandler {

    private static final DeprecationLogger deprecationLogger = DeprecationLogger.getLogger(RestRolloverIndexAction.class);
    public static final String TYPES_DEPRECATION_MESSAGE = "[types removal] Using include_type_name in rollover "
        + "index requests is deprecated. The parameter will be removed in the next major version.";

    @Override
    public List<Route> routes() {
        return List.of(new Route(POST, "/{index}/_rollover"), new Route(POST, "/{index}/_rollover/{new_index}"));
    }

    @Override
    public String getName() {
        return "rollover_index_action";
    }

    @Override
    public Set<String> supportedCapabilities() {
        if (DataStream.isFailureStoreFeatureFlagEnabled()) {
            return Set.of("lazy-rollover-failure-store");
        } else {
            return Set.of();
        }
    }

    @Override
    public RestChannelConsumer prepareRequest(final RestRequest request, final NodeClient client) throws IOException {
        RolloverRequest rolloverIndexRequest = new RolloverRequest(request.param("index"), request.param("new_index"));
        request.applyContentParser(parser -> rolloverIndexRequest.fromXContent(parser));
        rolloverIndexRequest.dryRun(request.paramAsBoolean("dry_run", false));
        rolloverIndexRequest.lazy(request.paramAsBoolean("lazy", false));
        rolloverIndexRequest.ackTimeout(getAckTimeout(request));
        rolloverIndexRequest.masterNodeTimeout(getMasterNodeTimeout(request));
<<<<<<< HEAD
=======
        if (DataStream.isFailureStoreFeatureFlagEnabled()) {
            boolean failureStore = request.paramAsBoolean("target_failure_store", false);
            if (failureStore) {
                rolloverIndexRequest.setIndicesOptions(
                    IndicesOptions.builder(rolloverIndexRequest.indicesOptions())
                        .selectorOptions(IndicesOptions.SelectorOptions.FAILURES)
                        .build()
                );
            }
        }
>>>>>>> 930a99cc
        rolloverIndexRequest.getCreateIndexRequest()
            .waitForActiveShards(ActiveShardCount.parseString(request.param("wait_for_active_shards")));
        return channel -> new RestCancellableNodeClient(client, request.getHttpChannel()).admin()
            .indices()
            .rolloverIndex(rolloverIndexRequest, new RestToXContentListener<>(channel));
    }

}<|MERGE_RESOLUTION|>--- conflicted
+++ resolved
@@ -63,19 +63,7 @@
         rolloverIndexRequest.lazy(request.paramAsBoolean("lazy", false));
         rolloverIndexRequest.ackTimeout(getAckTimeout(request));
         rolloverIndexRequest.masterNodeTimeout(getMasterNodeTimeout(request));
-<<<<<<< HEAD
-=======
-        if (DataStream.isFailureStoreFeatureFlagEnabled()) {
-            boolean failureStore = request.paramAsBoolean("target_failure_store", false);
-            if (failureStore) {
-                rolloverIndexRequest.setIndicesOptions(
-                    IndicesOptions.builder(rolloverIndexRequest.indicesOptions())
-                        .selectorOptions(IndicesOptions.SelectorOptions.FAILURES)
-                        .build()
-                );
-            }
-        }
->>>>>>> 930a99cc
+        // PRTODO: Ensure rollover uses the selector on the name to roll over data stream failure stores
         rolloverIndexRequest.getCreateIndexRequest()
             .waitForActiveShards(ActiveShardCount.parseString(request.param("wait_for_active_shards")));
         return channel -> new RestCancellableNodeClient(client, request.getHttpChannel()).admin()
