--- conflicted
+++ resolved
@@ -161,22 +161,9 @@
     public static final TransportVersion REMOTE_EXCEPTION_8_19 = def(8_841_0_16);
     public static final TransportVersion AMAZON_BEDROCK_TASK_SETTINGS_8_19 = def(8_841_0_17);
     public static final TransportVersion BATCHED_QUERY_PHASE_VERSION_BACKPORT_8_X = def(8_841_0_19);
-<<<<<<< HEAD
     public static final TransportVersion ADD_INFERENCE_CUSTOM_MODEL_8_X = def(8_841_0_20);
-    public static final TransportVersion INITIAL_ELASTICSEARCH_9_0 = def(9_000_0_00);
-    public static final TransportVersion REMOVE_SNAPSHOT_FAILURES_90 = def(9_000_0_01);
-    public static final TransportVersion TRANSPORT_STATS_HANDLING_TIME_REQUIRED_90 = def(9_000_0_02);
-    public static final TransportVersion REMOVE_DESIRED_NODE_VERSION_90 = def(9_000_0_03);
-    public static final TransportVersion ESQL_DRIVER_TASK_DESCRIPTION_90 = def(9_000_0_04);
-    public static final TransportVersion REMOVE_ALL_APPLICABLE_SELECTOR_9_0 = def(9_000_0_05);
-    public static final TransportVersion BYTE_SIZE_VALUE_ALWAYS_USES_BYTES_90 = def(9_000_0_06);
-    public static final TransportVersion RETRY_ILM_ASYNC_ACTION_REQUIRE_ERROR_90 = def(9_000_0_07);
-    public static final TransportVersion RE_REMOVE_MIN_COMPATIBLE_SHARD_NODE_90 = def(9_000_0_08);
-    public static final TransportVersion STORED_SCRIPT_CONTENT_LENGTH_90 = def(9_000_0_09);
-=======
     public static final TransportVersion SEARCH_INCREMENTAL_TOP_DOCS_NULL_BACKPORT_8_19 = def(8_841_0_20);
     public static final TransportVersion V_9_0_0 = def(9_000_0_09);
->>>>>>> 45d321d9
     public static final TransportVersion INITIAL_ELASTICSEARCH_9_0_1 = def(9_000_0_10);
     public static final TransportVersion COHERE_BIT_EMBEDDING_TYPE_SUPPORT_ADDED = def(9_001_0_00);
     public static final TransportVersion REMOVE_SNAPSHOT_FAILURES = def(9_002_0_00);
@@ -236,16 +223,13 @@
     public static final TransportVersion ESQL_DOCUMENTS_FOUND_AND_VALUES_LOADED = def(9_056_0_00);
     public static final TransportVersion BATCHED_QUERY_EXECUTION_DELAYABLE_WRITABLE = def(9_057_0_00);
     public static final TransportVersion SEARCH_INCREMENTAL_TOP_DOCS_NULL = def(9_058_0_00);
-<<<<<<< HEAD
-    public static final TransportVersion ADD_INFERENCE_CUSTOM_MODEL = def(9_059_0_00);
-=======
     public static final TransportVersion COMPRESS_DELAYABLE_WRITEABLE = def(9_059_0_00);
     public static final TransportVersion SYNONYMS_REFRESH_PARAM = def(9_060_0_00);
     public static final TransportVersion DOC_FIELDS_AS_LIST = def(9_061_0_00);
     public static final TransportVersion DENSE_VECTOR_OFF_HEAP_STATS = def(9_062_00_0);
     public static final TransportVersion RANDOM_SAMPLER_QUERY_BUILDER = def(9_063_0_00);
     public static final TransportVersion SETTINGS_IN_DATA_STREAMS = def(9_064_0_00);
->>>>>>> 45d321d9
+    public static final TransportVersion ADD_INFERENCE_CUSTOM_MODEL = def(9_065_0_00);
 
     /*
      * STOP! READ THIS FIRST! No, really,
