--- conflicted
+++ resolved
@@ -224,11 +224,8 @@
     public static final TransportVersion ML_TELEMETRY_MEMORY_ADDED = def(8_748_00_0);
     public static final TransportVersion ILM_ADD_SEARCHABLE_SNAPSHOT_TOTAL_SHARDS_PER_NODE = def(8_749_00_0);
     public static final TransportVersion SEMANTIC_TEXT_SEARCH_INFERENCE_ID = def(8_750_00_0);
-<<<<<<< HEAD
-    public static final TransportVersion REGEX_AND_RANGE_INTERVAL_QUERIES = def(8_751_00_0);
-=======
     public static final TransportVersion ML_INFERENCE_CHUNKING_SETTINGS = def(8_751_00_0);
->>>>>>> 55ef5e6b
+    public static final TransportVersion REGEX_AND_RANGE_INTERVAL_QUERIES = def(8_752_00_0);
 
     /*
      * STOP! READ THIS FIRST! No, really,
