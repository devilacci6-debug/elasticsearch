/*
 * Licensed to Elasticsearch under one or more contributor
 * license agreements. See the NOTICE file distributed with
 * this work for additional information regarding copyright
 * ownership. Elasticsearch licenses this file to you under
 * the Apache License, Version 2.0 (the "License"); you may
 * not use this file except in compliance with the License.
 * You may obtain a copy of the License at
 *
 *    http://www.apache.org/licenses/LICENSE-2.0
 *
 * Unless required by applicable law or agreed to in writing,
 * software distributed under the License is distributed on an
 * "AS IS" BASIS, WITHOUT WARRANTIES OR CONDITIONS OF ANY
 * KIND, either express or implied.  See the License for the
 * specific language governing permissions and limitations
 * under the License.
 */

package org.elasticsearch.action.ingest;

import org.elasticsearch.action.ActionListener;
import org.elasticsearch.action.ActionRunnable;
import org.elasticsearch.ingest.CompoundProcessor;
import org.elasticsearch.ingest.IngestDocument;
import org.elasticsearch.ingest.Pipeline;
import org.elasticsearch.threadpool.ThreadPool;

import java.util.List;
import java.util.concurrent.CopyOnWriteArrayList;
import java.util.concurrent.atomic.AtomicInteger;
import java.util.function.BiConsumer;

import static org.elasticsearch.ingest.TrackingResultProcessor.decorate;

class SimulateExecutionService {

    private static final String THREAD_POOL_NAME = ThreadPool.Names.MANAGEMENT;

    private final ThreadPool threadPool;

    SimulateExecutionService(ThreadPool threadPool) {
        this.threadPool = threadPool;
    }

    void executeDocument(Pipeline pipeline, IngestDocument ingestDocument, boolean verbose,
                         BiConsumer<SimulateDocumentResult, Exception> handler) {
        if (verbose) {
            List<SimulateProcessorResult> processorResultList = new CopyOnWriteArrayList<>();
            CompoundProcessor verbosePipelineProcessor = decorate(pipeline.getCompoundProcessor(), processorResultList);
            Pipeline verbosePipeline = new Pipeline(pipeline.getId(), pipeline.getDescription(), pipeline.getVersion(),
                verbosePipelineProcessor);
            ingestDocument.executePipeline(verbosePipeline, (result, e) -> {
                handler.accept(new SimulateDocumentVerboseResult(processorResultList), e);
            });
        } else {
            pipeline.execute(ingestDocument, (result, e) -> {
                if (e == null) {
                    handler.accept(new SimulateDocumentBaseResult(ingestDocument), null);
                } else {
                    handler.accept(new SimulateDocumentBaseResult(e), null);
                }
            });
        }
    }

    public void execute(SimulatePipelineRequest.Parsed request, ActionListener<SimulatePipelineResponse> listener) {
<<<<<<< HEAD
        threadPool.executor(THREAD_POOL_NAME).execute(new ActionRunnable<SimulatePipelineResponse>(listener) {
            @Override
            protected void doRun() {
                final AtomicInteger counter = new AtomicInteger();
                final List<SimulateDocumentResult> responses = new CopyOnWriteArrayList<>();
=======
        threadPool.executor(THREAD_POOL_NAME).execute(ActionRunnable.wrap(listener, l -> {
                List<SimulateDocumentResult> responses = new ArrayList<>();
>>>>>>> 9e901c5f
                for (IngestDocument ingestDocument : request.getDocuments()) {
                    executeDocument(request.getPipeline(), ingestDocument, request.isVerbose(), (response, e) -> {
                        if (response != null) {
                            responses.add(response);
                        }
                        if (counter.incrementAndGet() == request.getDocuments().size()) {
                            listener.onResponse(new SimulatePipelineResponse(request.getPipeline().getId(),
                                request.isVerbose(), responses));
                        }
                    });
                }
<<<<<<< HEAD
            }
        });
=======
                l.onResponse(new SimulatePipelineResponse(request.getPipeline().getId(), request.isVerbose(), responses));
        }));
>>>>>>> 9e901c5f
    }
}<|MERGE_RESOLUTION|>--- conflicted
+++ resolved
@@ -65,33 +65,20 @@
     }
 
     public void execute(SimulatePipelineRequest.Parsed request, ActionListener<SimulatePipelineResponse> listener) {
-<<<<<<< HEAD
-        threadPool.executor(THREAD_POOL_NAME).execute(new ActionRunnable<SimulatePipelineResponse>(listener) {
-            @Override
-            protected void doRun() {
-                final AtomicInteger counter = new AtomicInteger();
-                final List<SimulateDocumentResult> responses = new CopyOnWriteArrayList<>();
-=======
         threadPool.executor(THREAD_POOL_NAME).execute(ActionRunnable.wrap(listener, l -> {
-                List<SimulateDocumentResult> responses = new ArrayList<>();
->>>>>>> 9e901c5f
-                for (IngestDocument ingestDocument : request.getDocuments()) {
-                    executeDocument(request.getPipeline(), ingestDocument, request.isVerbose(), (response, e) -> {
-                        if (response != null) {
-                            responses.add(response);
-                        }
-                        if (counter.incrementAndGet() == request.getDocuments().size()) {
-                            listener.onResponse(new SimulatePipelineResponse(request.getPipeline().getId(),
-                                request.isVerbose(), responses));
-                        }
-                    });
-                }
-<<<<<<< HEAD
+            final AtomicInteger counter = new AtomicInteger();
+            final List<SimulateDocumentResult> responses = new CopyOnWriteArrayList<>();
+            for (IngestDocument ingestDocument : request.getDocuments()) {
+                executeDocument(request.getPipeline(), ingestDocument, request.isVerbose(), (response, e) -> {
+                    if (response != null) {
+                        responses.add(response);
+                    }
+                    if (counter.incrementAndGet() == request.getDocuments().size()) {
+                        listener.onResponse(new SimulatePipelineResponse(request.getPipeline().getId(),
+                            request.isVerbose(), responses));
+                    }
+                });
             }
-        });
-=======
-                l.onResponse(new SimulatePipelineResponse(request.getPipeline().getId(), request.isVerbose(), responses));
         }));
->>>>>>> 9e901c5f
     }
 }