--- conflicted
+++ resolved
@@ -210,14 +210,11 @@
         try (RefCountingRunnable refs = new RefCountingRunnable(runnable)) {
             for (String dataStream : failureStoresToBeRolledOver) {
                 RolloverRequest rolloverRequest = new RolloverRequest(dataStream, null);
-<<<<<<< HEAD
-=======
                 rolloverRequest.setIndicesOptions(
                     IndicesOptions.builder(rolloverRequest.indicesOptions())
                         .selectorOptions(IndicesOptions.SelectorOptions.FAILURES)
                         .build()
                 );
->>>>>>> 930a99cc
                 // We are executing a lazy rollover because it is an action specialised for this situation, when we want an
                 // unconditional and performant rollover.
                 rolloverClient.execute(LazyRolloverAction.INSTANCE, rolloverRequest, ActionListener.releaseAfter(new ActionListener<>() {
