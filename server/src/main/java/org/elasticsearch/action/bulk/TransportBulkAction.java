--- conflicted
+++ resolved
@@ -370,17 +370,11 @@
             }
         });
         try (RefCountingRunnable refs = new RefCountingRunnable(executeBulkRunnable)) {
-<<<<<<< HEAD
-            createIndices(bulkRequest, indicesToAutoCreate, indicesThatCannotBeCreated, responses, refs);
-            rollOverDataStreams(bulkRequest, dataStreamsToBeRolledOver, false, responses, refs);
+            createIndices(indicesToAutoCreate, refs, indicesExceptions);
+            rollOverDataStreams(bulkRequest, dataStreamsToBeRolledOver, false, refs, dataStreamExceptions);
             // PRTODO: Failure store rollovers have been disabled because they previously were being done using indices options.
             // They will need to use the naming scheme going forward.
-            // rollOverDataStreams(bulkRequest, failureStoresToBeRolledOver, true, responses, refs);
-=======
-            createIndices(indicesToAutoCreate, refs, indicesExceptions);
-            rollOverDataStreams(bulkRequest, dataStreamsToBeRolledOver, false, refs, dataStreamExceptions);
-            rollOverDataStreams(bulkRequest, failureStoresToBeRolledOver, true, refs, failureStoreExceptions);
->>>>>>> a9ea432a
+            // rollOverDataStreams(bulkRequest, failureStoresToBeRolledOver, true, refs, failureStoreExceptions);
         }
     }
 
