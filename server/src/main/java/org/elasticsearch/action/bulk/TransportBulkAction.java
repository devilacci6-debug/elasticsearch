--- conflicted
+++ resolved
@@ -416,8 +416,6 @@
         for (String dataStream : dataStreamsToBeRolledOver) {
             RolloverRequest rolloverRequest = new RolloverRequest(dataStream, null);
             rolloverRequest.masterNodeTimeout(bulkRequest.timeout);
-<<<<<<< HEAD
-=======
             if (targetFailureStore) {
                 rolloverRequest.setIndicesOptions(
                     IndicesOptions.builder(rolloverRequest.indicesOptions())
@@ -425,7 +423,6 @@
                         .build()
                 );
             }
->>>>>>> 930a99cc
             // We are executing a lazy rollover because it is an action specialised for this situation, when we want an
             // unconditional and performant rollover.
             rollOver(rolloverRequest, ActionListener.releaseAfter(new ActionListener<>() {
