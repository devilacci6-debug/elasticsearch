/*
 * Copyright Elasticsearch B.V. and/or licensed to Elasticsearch B.V. under one
 * or more contributor license agreements. Licensed under the "Elastic License
 * 2.0", the "GNU Affero General Public License v3.0 only", and the "Server Side
 * Public License v 1"; you may not use this file except in compliance with, at
 * your election, the "Elastic License 2.0", the "GNU Affero General Public
 * License v3.0 only", or the "Server Side Public License, v 1".
 */

package org.elasticsearch.index.mapper.vectors;

import org.apache.lucene.codecs.KnnVectorsFormat;
import org.apache.lucene.codecs.KnnVectorsReader;
import org.apache.lucene.codecs.KnnVectorsWriter;
import org.apache.lucene.codecs.lucene99.Lucene99HnswVectorsFormat;
import org.apache.lucene.document.BinaryDocValuesField;
import org.apache.lucene.document.Field;
import org.apache.lucene.document.FieldType;
import org.apache.lucene.document.FloatDocValuesField;
import org.apache.lucene.document.KnnByteVectorField;
import org.apache.lucene.document.KnnFloatVectorField;
import org.apache.lucene.index.BinaryDocValues;
import org.apache.lucene.index.ByteVectorValues;
import org.apache.lucene.index.FilterLeafReader;
import org.apache.lucene.index.FloatVectorValues;
import org.apache.lucene.index.KnnVectorValues;
import org.apache.lucene.index.LeafReader;
import org.apache.lucene.index.NumericDocValues;
import org.apache.lucene.index.SegmentReadState;
import org.apache.lucene.index.SegmentWriteState;
import org.apache.lucene.index.VectorEncoding;
import org.apache.lucene.index.VectorSimilarityFunction;
import org.apache.lucene.search.BooleanClause;
import org.apache.lucene.search.BooleanQuery;
import org.apache.lucene.search.FieldExistsQuery;
import org.apache.lucene.search.KnnByteVectorQuery;
import org.apache.lucene.search.KnnFloatVectorQuery;
import org.apache.lucene.search.MatchNoDocsQuery;
import org.apache.lucene.search.PatienceKnnVectorQuery;
import org.apache.lucene.search.Query;
import org.apache.lucene.search.join.BitSetProducer;
import org.apache.lucene.search.knn.KnnSearchStrategy;
import org.apache.lucene.util.BitUtil;
import org.apache.lucene.util.BytesRef;
import org.apache.lucene.util.VectorUtil;
import org.elasticsearch.common.ParsingException;
import org.elasticsearch.common.settings.Setting;
import org.elasticsearch.common.util.FeatureFlag;
import org.elasticsearch.common.xcontent.support.XContentMapValues;
import org.elasticsearch.features.NodeFeature;
import org.elasticsearch.index.IndexVersion;
import org.elasticsearch.index.IndexVersions;
import org.elasticsearch.index.codec.vectors.ES813FlatVectorFormat;
import org.elasticsearch.index.codec.vectors.ES813Int8FlatVectorFormat;
import org.elasticsearch.index.codec.vectors.ES814HnswScalarQuantizedVectorsFormat;
import org.elasticsearch.index.codec.vectors.ES815BitFlatVectorFormat;
import org.elasticsearch.index.codec.vectors.ES815HnswBitVectorsFormat;
import org.elasticsearch.index.codec.vectors.IVFVectorsFormat;
import org.elasticsearch.index.codec.vectors.es818.ES818BinaryQuantizedVectorsFormat;
import org.elasticsearch.index.codec.vectors.es818.ES818HnswBinaryQuantizedVectorsFormat;
import org.elasticsearch.index.fielddata.FieldDataContext;
import org.elasticsearch.index.fielddata.IndexFieldData;
import org.elasticsearch.index.mapper.ArraySourceValueFetcher;
import org.elasticsearch.index.mapper.BlockDocValuesReader;
import org.elasticsearch.index.mapper.BlockLoader;
import org.elasticsearch.index.mapper.BlockSourceReader;
import org.elasticsearch.index.mapper.DocumentParserContext;
import org.elasticsearch.index.mapper.FieldMapper;
import org.elasticsearch.index.mapper.MappedFieldType;
import org.elasticsearch.index.mapper.Mapper;
import org.elasticsearch.index.mapper.MapperBuilderContext;
import org.elasticsearch.index.mapper.MapperParsingException;
import org.elasticsearch.index.mapper.MappingParser;
import org.elasticsearch.index.mapper.NumberFieldMapper;
import org.elasticsearch.index.mapper.SimpleMappedFieldType;
import org.elasticsearch.index.mapper.SourceLoader;
import org.elasticsearch.index.mapper.SourceValueFetcher;
import org.elasticsearch.index.mapper.TextSearchInfo;
import org.elasticsearch.index.mapper.ValueFetcher;
import org.elasticsearch.index.query.SearchExecutionContext;
import org.elasticsearch.search.DocValueFormat;
import org.elasticsearch.search.aggregations.support.CoreValuesSourceType;
import org.elasticsearch.search.lookup.Source;
import org.elasticsearch.search.vectors.DenseVectorQuery;
import org.elasticsearch.search.vectors.DiversifyingChildrenIVFKnnFloatVectorQuery;
import org.elasticsearch.search.vectors.DiversifyingParentBlockQuery;
import org.elasticsearch.search.vectors.ESDiversifyingChildrenByteKnnVectorQuery;
import org.elasticsearch.search.vectors.ESDiversifyingChildrenFloatKnnVectorQuery;
import org.elasticsearch.search.vectors.ESKnnByteVectorQuery;
import org.elasticsearch.search.vectors.ESKnnFloatVectorQuery;
import org.elasticsearch.search.vectors.IVFKnnFloatVectorQuery;
import org.elasticsearch.search.vectors.RescoreKnnVectorQuery;
import org.elasticsearch.search.vectors.VectorData;
import org.elasticsearch.search.vectors.VectorSimilarityQuery;
import org.elasticsearch.xcontent.ToXContentObject;
import org.elasticsearch.xcontent.XContentBuilder;
import org.elasticsearch.xcontent.XContentParser;
import org.elasticsearch.xcontent.XContentParser.Token;

import java.io.IOException;
import java.nio.ByteBuffer;
import java.nio.ByteOrder;
import java.time.ZoneId;
import java.util.ArrayList;
import java.util.Arrays;
import java.util.HexFormat;
import java.util.List;
import java.util.Locale;
import java.util.Map;
import java.util.Objects;
import java.util.Optional;
import java.util.Set;
import java.util.function.Function;
import java.util.function.Supplier;
import java.util.stream.Collectors;
import java.util.stream.Stream;

import static org.elasticsearch.cluster.metadata.IndexMetadata.SETTING_INDEX_VERSION_CREATED;
import static org.elasticsearch.common.Strings.format;
import static org.elasticsearch.common.xcontent.XContentParserUtils.ensureExpectedToken;
import static org.elasticsearch.index.IndexSettings.INDEX_MAPPING_SOURCE_SYNTHETIC_VECTORS_SETTING;
import static org.elasticsearch.index.codec.vectors.IVFVectorsFormat.MAX_VECTORS_PER_CLUSTER;
import static org.elasticsearch.index.codec.vectors.IVFVectorsFormat.MIN_VECTORS_PER_CLUSTER;

/**
 * A {@link FieldMapper} for indexing a dense vector of floats.
 */
public class DenseVectorFieldMapper extends FieldMapper {
    public static final String COSINE_MAGNITUDE_FIELD_SUFFIX = "._magnitude";
    private static final float EPS = 1e-3f;
    public static final int BBQ_MIN_DIMS = 64;

    private static final boolean DEFAULT_HNSW_EARLY_TERMINATION = false;
    public static final FeatureFlag IVF_FORMAT = new FeatureFlag("ivf_format");

    public static boolean isNotUnitVector(float magnitude) {
        return Math.abs(magnitude - 1.0f) > EPS;
    }

    /**
     * The heuristic to utilize when executing a filtered search against vectors indexed in an HNSW graph.
     */
    public enum FilterHeuristic {
        /**
         * This heuristic searches the entire graph, doing vector comparisons in all immediate neighbors
         * but only collects vectors that match the filtering criteria.
         */
        FANOUT {
            static final KnnSearchStrategy FANOUT_STRATEGY = new KnnSearchStrategy.Hnsw(0);

            @Override
            public KnnSearchStrategy getKnnSearchStrategy() {
                return FANOUT_STRATEGY;
            }
        },
        /**
         * This heuristic will only compare vectors that match the filtering criteria.
         */
        ACORN {
            static final KnnSearchStrategy ACORN_STRATEGY = new KnnSearchStrategy.Hnsw(60);

            @Override
            public KnnSearchStrategy getKnnSearchStrategy() {
                return ACORN_STRATEGY;
            }
        };

        public abstract KnnSearchStrategy getKnnSearchStrategy();
    }

    public static final Setting<FilterHeuristic> HNSW_FILTER_HEURISTIC = Setting.enumSetting(FilterHeuristic.class, s -> {
        IndexVersion version = SETTING_INDEX_VERSION_CREATED.get(s);
        if (version.onOrAfter(IndexVersions.DEFAULT_TO_ACORN_HNSW_FILTER_HEURISTIC)) {
            return FilterHeuristic.ACORN.toString();
        }
        return FilterHeuristic.FANOUT.toString();
    },
        "index.dense_vector.hnsw_filter_heuristic",
        fh -> {},
        Setting.Property.IndexScope,
        Setting.Property.ServerlessPublic,
        Setting.Property.Dynamic
    );

<<<<<<< HEAD
    // public static final SetOnce<Map<String, DenseVectorFieldMapper.VectorIndexType>> DENSE_VECTOR_INDEX_TYPES = new SetOnce<>();
=======
    public static final Setting<Boolean> HNSW_EARLY_TERMINATION = Setting.boolSetting(
        "index.dense_vector.hnsw_enable_early_termination",
        DEFAULT_HNSW_EARLY_TERMINATION,
        Setting.Property.IndexScope,
        Setting.Property.ServerlessPublic,
        Setting.Property.Dynamic
    );
>>>>>>> 741d55ac

    private static boolean hasRescoreIndexVersion(IndexVersion version) {
        return version.onOrAfter(IndexVersions.ADD_RESCORE_PARAMS_TO_QUANTIZED_VECTORS)
            || version.between(IndexVersions.ADD_RESCORE_PARAMS_TO_QUANTIZED_VECTORS_BACKPORT_8_X, IndexVersions.UPGRADE_TO_LUCENE_10_0_0);
    }

    private static boolean allowsZeroRescore(IndexVersion version) {
        return version.onOrAfter(IndexVersions.RESCORE_PARAMS_ALLOW_ZERO_TO_QUANTIZED_VECTORS)
            || version.between(
                IndexVersions.RESCORE_PARAMS_ALLOW_ZERO_TO_QUANTIZED_VECTORS_BACKPORT_8_X,
                IndexVersions.UPGRADE_TO_LUCENE_10_0_0
            );
    }

    private static boolean defaultOversampleForBBQ(IndexVersion version) {
        return version.onOrAfter(IndexVersions.DEFAULT_OVERSAMPLE_VALUE_FOR_BBQ)
            || version.between(IndexVersions.DEFAULT_OVERSAMPLE_VALUE_FOR_BBQ_BACKPORT_8_X, IndexVersions.UPGRADE_TO_LUCENE_10_0_0);
    }

    public static final IndexVersion MAGNITUDE_STORED_INDEX_VERSION = IndexVersions.V_7_5_0;
    public static final IndexVersion INDEXED_BY_DEFAULT_INDEX_VERSION = IndexVersions.FIRST_DETACHED_INDEX_VERSION;
    public static final IndexVersion NORMALIZE_COSINE = IndexVersions.NORMALIZED_VECTOR_COSINE;
    public static final IndexVersion DEFAULT_TO_INT8 = IndexVersions.DEFAULT_DENSE_VECTOR_TO_INT8_HNSW;
    public static final IndexVersion DEFAULT_TO_BBQ = IndexVersions.DEFAULT_DENSE_VECTOR_TO_BBQ_HNSW;
    public static final IndexVersion LITTLE_ENDIAN_FLOAT_STORED_INDEX_VERSION = IndexVersions.V_8_9_0;

    public static final NodeFeature RESCORE_VECTOR_QUANTIZED_VECTOR_MAPPING = new NodeFeature("mapper.dense_vector.rescore_vector");
    public static final NodeFeature RESCORE_ZERO_VECTOR_QUANTIZED_VECTOR_MAPPING = new NodeFeature(
        "mapper.dense_vector.rescore_zero_vector"
    );
    public static final NodeFeature USE_DEFAULT_OVERSAMPLE_VALUE_FOR_BBQ = new NodeFeature(
        "mapper.dense_vector.default_oversample_value_for_bbq"
    );

    public static final String CONTENT_TYPE = "dense_vector";
    public static final short MAX_DIMS_COUNT = 4096; // maximum allowed number of dimensions
    public static final int MAX_DIMS_COUNT_BIT = 4096 * Byte.SIZE; // maximum allowed number of dimensions

    public static final short MIN_DIMS_FOR_DYNAMIC_FLOAT_MAPPING = 128; // minimum number of dims for floats to be dynamically mapped to
    // vector
    public static final int MAGNITUDE_BYTES = 4;
    public static final int OVERSAMPLE_LIMIT = 10_000; // Max oversample allowed
    public static final float DEFAULT_OVERSAMPLE = 3.0F; // Default oversample value
    public static final int BBQ_DIMS_DEFAULT_THRESHOLD = 384; // Lower bound for dimensions for using bbq_hnsw as default index options

    private static DenseVectorFieldMapper toType(FieldMapper in) {
        return (DenseVectorFieldMapper) in;
    }

    public static class Builder extends FieldMapper.Builder {

        private final Parameter<ElementType> elementType = new Parameter<>("element_type", false, () -> ElementType.FLOAT, (n, c, o) -> {
            ElementType elementType = namesToElementType.get((String) o);
            if (elementType == null) {
                throw new MapperParsingException("invalid element_type [" + o + "]; available types are " + namesToElementType.keySet());
            }
            return elementType;
        }, m -> toType(m).fieldType().elementType, XContentBuilder::field, Objects::toString);
        private final Parameter<Integer> dims;
        private final Parameter<VectorSimilarity> similarity;

        private final Parameter<DenseVectorIndexOptions> indexOptions;

        private final Parameter<Boolean> indexed;
        private final Parameter<Map<String, String>> meta = Parameter.metaParam();

        final IndexVersion indexVersionCreated;
        final boolean isSyntheticVector;

<<<<<<< HEAD
        final Function<String, DenseVectorFieldMapper.VectorIndexType> denseVectorIndexType;

        public Builder(
            String name,
            IndexVersion indexVersionCreated,
            Function<String, DenseVectorFieldMapper.VectorIndexType> denseVectorIndexType
        ) {
            super(name);
            this.indexVersionCreated = indexVersionCreated;
            this.denseVectorIndexType = denseVectorIndexType;
=======
        public Builder(String name, IndexVersion indexVersionCreated, boolean isSyntheticVector) {
            super(name);
            this.indexVersionCreated = indexVersionCreated;
            // This is defined as updatable because it can be updated once, from [null] to a valid dim size,
            // by a dynamic mapping update. Once it has been set, however, the value cannot be changed.
            this.dims = new Parameter<>("dims", true, () -> null, (n, c, o) -> {
                if (o instanceof Integer == false) {
                    throw new MapperParsingException("Property [dims] on field [" + n + "] must be an integer but got [" + o + "]");
                }

                return XContentMapValues.nodeIntegerValue(o);
            }, m -> toType(m).fieldType().dims, XContentBuilder::field, Objects::toString).setSerializerCheck((id, ic, v) -> v != null)
                .setMergeValidator((previous, current, c) -> previous == null || Objects.equals(previous, current))
                .addValidator(dims -> {
                    if (dims == null) {
                        return;
                    }
                    int maxDims = elementType.getValue() == ElementType.BIT ? MAX_DIMS_COUNT_BIT : MAX_DIMS_COUNT;
                    int minDims = elementType.getValue() == ElementType.BIT ? Byte.SIZE : 1;
                    if (dims < minDims || dims > maxDims) {
                        throw new MapperParsingException(
                            "The number of dimensions should be in the range [" + minDims + ", " + maxDims + "] but was [" + dims + "]"
                        );
                    }
                    if (elementType.getValue() == ElementType.BIT) {
                        if (dims % Byte.SIZE != 0) {
                            throw new MapperParsingException(
                                "The number of dimensions for should be a multiple of 8 but was [" + dims + "]"
                            );
                        }
                    }
                });
            this.isSyntheticVector = isSyntheticVector;
>>>>>>> 741d55ac
            final boolean indexedByDefault = indexVersionCreated.onOrAfter(INDEXED_BY_DEFAULT_INDEX_VERSION);
            final boolean defaultInt8Hnsw = indexVersionCreated.onOrAfter(IndexVersions.DEFAULT_DENSE_VECTOR_TO_INT8_HNSW);
            final boolean defaultBBQ8Hnsw = indexVersionCreated.onOrAfter(IndexVersions.DEFAULT_DENSE_VECTOR_TO_BBQ_HNSW);
            this.indexed = Parameter.indexParam(m -> toType(m).fieldType().indexed, indexedByDefault);
            if (indexedByDefault) {
                // Only serialize on newer index versions to prevent breaking existing indices when upgrading
                this.indexed.alwaysSerialize();
            }
            this.similarity = Parameter.enumParam(
                "similarity",
                false,
                m -> toType(m).fieldType().similarity,
                (Supplier<VectorSimilarity>) () -> {
                    if (indexedByDefault && indexed.getValue()) {
                        return elementType.getValue() == ElementType.BIT ? VectorSimilarity.L2_NORM : VectorSimilarity.COSINE;
                    }
                    return null;
                },
                VectorSimilarity.class
            ).acceptsNull().setSerializerCheck((id, ic, v) -> v != null).addValidator(vectorSim -> {
                if (vectorSim == null) {
                    return;
                }
                if (elementType.getValue() == ElementType.BIT && vectorSim != VectorSimilarity.L2_NORM) {
                    throw new IllegalArgumentException(
                        "The [" + VectorSimilarity.L2_NORM + "] similarity is the only supported similarity for bit vectors"
                    );
                }
            });
            this.indexOptions = new Parameter<>(
                "index_options",
                true,
<<<<<<< HEAD
                () -> defaultInt8Hnsw && elementType.getValue() == ElementType.FLOAT && this.indexed.getValue()
                    ? new Int8HnswIndexOptions(
                        Lucene99HnswVectorsFormat.DEFAULT_MAX_CONN,
                        Lucene99HnswVectorsFormat.DEFAULT_BEAM_WIDTH,
                        null,
                        null
                    )
                    : null,
                (n, c, o) -> o == null ? null : parseIndexOptions(n, o, indexVersionCreated, denseVectorIndexType),
=======
                () -> defaultIndexOptions(defaultInt8Hnsw, defaultBBQ8Hnsw),
                (n, c, o) -> o == null ? null : parseIndexOptions(n, o, indexVersionCreated),
>>>>>>> 741d55ac
                m -> toType(m).indexOptions,
                (b, n, v) -> {
                    if (v != null) {
                        b.field(n, v);
                    }
                },
                Objects::toString
            ).setSerializerCheck((id, ic, v) -> v != null).addValidator(v -> {
                if (v != null && dims.isConfigured() && dims.get() != null) {
                    v.validateDimension(dims.get());
                }
                if (v != null) {
                    v.validateElementType(elementType.getValue());
                }
            })
                .acceptsNull()
                .setMergeValidator(
                    (previous, current, c) -> previous == null
                        || current == null
                        || Objects.equals(previous, current)
                        || previous.updatableTo(current)
                );
            if (defaultInt8Hnsw || defaultBBQ8Hnsw) {
                if (defaultBBQ8Hnsw == false || (dims != null && dims.isConfigured())) {
                    this.indexOptions.alwaysSerialize();
                }
            }
            this.indexed.addValidator(v -> {
                if (v) {
                    if (similarity.getValue() == null) {
                        throw new IllegalArgumentException("Field [index] requires field [similarity] to be configured and not null");
                    }
                } else {
                    if (similarity.isConfigured() && similarity.getValue() != null) {
                        throw new IllegalArgumentException(
                            "Field [similarity] can only be specified for a field of type [dense_vector] when it is indexed"
                        );
                    }
                    if (indexOptions.isConfigured() && indexOptions.getValue() != null) {
                        throw new IllegalArgumentException(
                            "Field [index_options] can only be specified for a field of type [dense_vector] when it is indexed"
                        );
                    }
                }
            });
        }

        private DenseVectorIndexOptions defaultIndexOptions(boolean defaultInt8Hnsw, boolean defaultBBQHnsw) {
            if (elementType.getValue() != ElementType.FLOAT || indexed.getValue() == false) {
                return null;
            }

            boolean dimIsConfigured = dims != null && dims.isConfigured();
            if (defaultBBQHnsw && dimIsConfigured == false) {
                // Delay selecting the default index options until dimensions are configured.
                // This applies only to indices that are eligible to use BBQ as the default,
                // since prior to this change, the default was selected eagerly.
                return null;
            }

            if (defaultBBQHnsw && dimIsConfigured && dims.getValue() >= BBQ_DIMS_DEFAULT_THRESHOLD) {
                return new BBQHnswIndexOptions(
                    Lucene99HnswVectorsFormat.DEFAULT_MAX_CONN,
                    Lucene99HnswVectorsFormat.DEFAULT_BEAM_WIDTH,
                    new RescoreVector(DEFAULT_OVERSAMPLE)
                );
            } else if (defaultInt8Hnsw) {
                return new Int8HnswIndexOptions(
                    Lucene99HnswVectorsFormat.DEFAULT_MAX_CONN,
                    Lucene99HnswVectorsFormat.DEFAULT_BEAM_WIDTH,
                    null,
                    null
                );
            }
            return null;
        }

        @Override
        protected Parameter<?>[] getParameters() {
            return new Parameter<?>[] { elementType, dims, indexed, similarity, indexOptions, meta };
        }

        public Builder similarity(VectorSimilarity vectorSimilarity) {
            similarity.setValue(vectorSimilarity);
            return this;
        }

        public Builder dimensions(int dimensions) {
            this.dims.setValue(dimensions);
            return this;
        }

        public Builder elementType(ElementType elementType) {
            this.elementType.setValue(elementType);
            return this;
        }

        public Builder indexOptions(DenseVectorIndexOptions indexOptions) {
            this.indexOptions.setValue(indexOptions);
            return this;
        }

        @Override
        public DenseVectorFieldMapper build(MapperBuilderContext context) {
            // Validate again here because the dimensions or element type could have been set programmatically,
            // which affects index option validity
            validate();
            boolean isSyntheticVectorFinal = (context.isSourceSynthetic() == false) && indexed.getValue() && isSyntheticVector;
            return new DenseVectorFieldMapper(
                leafName(),
                new DenseVectorFieldType(
                    context.buildFullName(leafName()),
                    indexVersionCreated,
                    elementType.getValue(),
                    dims.getValue(),
                    indexed.getValue(),
                    similarity.getValue(),
                    indexOptions.getValue(),
                    meta.getValue(),
                    context.isSourceSynthetic()
                ),
                builderParams(this, context),
                indexOptions.getValue(),
                indexVersionCreated,
<<<<<<< HEAD
                denseVectorIndexType
=======
                isSyntheticVectorFinal
>>>>>>> 741d55ac
            );
        }
    }

    public enum ElementType {

        BYTE {

            @Override
            public String toString() {
                return "byte";
            }

            @Override
            public void writeValue(ByteBuffer byteBuffer, float value) {
                byteBuffer.put((byte) value);
            }

            @Override
            public void readAndWriteValue(ByteBuffer byteBuffer, XContentBuilder b) throws IOException {
                b.value(byteBuffer.get());
            }

            private KnnByteVectorField createKnnVectorField(String name, byte[] vector, VectorSimilarityFunction function) {
                if (vector == null) {
                    throw new IllegalArgumentException("vector value must not be null");
                }
                FieldType denseVectorFieldType = new FieldType();
                denseVectorFieldType.setVectorAttributes(vector.length, VectorEncoding.BYTE, function);
                denseVectorFieldType.freeze();
                return new KnnByteVectorField(name, vector, denseVectorFieldType);
            }

            @Override
            IndexFieldData.Builder fielddataBuilder(DenseVectorFieldType denseVectorFieldType, FieldDataContext fieldDataContext) {
                return new VectorIndexFieldData.Builder(
                    denseVectorFieldType.name(),
                    CoreValuesSourceType.KEYWORD,
                    denseVectorFieldType.indexVersionCreated,
                    this,
                    denseVectorFieldType.dims,
                    denseVectorFieldType.indexed,
                    r -> r
                );
            }

            @Override
            StringBuilder checkVectorErrors(float[] vector) {
                StringBuilder errors = checkNanAndInfinite(vector);
                if (errors != null) {
                    return errors;
                }

                for (int index = 0; index < vector.length; ++index) {
                    float value = vector[index];

                    if (value % 1.0f != 0.0f) {
                        errors = new StringBuilder(
                            "element_type ["
                                + this
                                + "] vectors only support non-decimal values but found decimal value ["
                                + value
                                + "] at dim ["
                                + index
                                + "];"
                        );
                        break;
                    }

                    if (value < Byte.MIN_VALUE || value > Byte.MAX_VALUE) {
                        errors = new StringBuilder(
                            "element_type ["
                                + this
                                + "] vectors only support integers between ["
                                + Byte.MIN_VALUE
                                + ", "
                                + Byte.MAX_VALUE
                                + "] but found ["
                                + value
                                + "] at dim ["
                                + index
                                + "];"
                        );
                        break;
                    }
                }

                return errors;
            }

            @Override
            void checkVectorMagnitude(
                VectorSimilarity similarity,
                Function<StringBuilder, StringBuilder> appender,
                float squaredMagnitude
            ) {
                StringBuilder errorBuilder = null;

                if (similarity == VectorSimilarity.COSINE && Math.sqrt(squaredMagnitude) == 0.0f) {
                    errorBuilder = new StringBuilder(
                        "The [" + VectorSimilarity.COSINE + "] similarity does not support vectors with zero magnitude."
                    );
                }

                if (errorBuilder != null) {
                    throw new IllegalArgumentException(appender.apply(errorBuilder).toString());
                }
            }

            @Override
            public double computeSquaredMagnitude(VectorData vectorData) {
                return VectorUtil.dotProduct(vectorData.asByteVector(), vectorData.asByteVector());
            }

            private VectorData parseVectorArray(
                DocumentParserContext context,
                int dims,
                IntBooleanConsumer dimChecker,
                VectorSimilarity similarity
            ) throws IOException {
                int index = 0;
                byte[] vector = new byte[dims];
                float squaredMagnitude = 0;
                for (XContentParser.Token token = context.parser().nextToken(); token != Token.END_ARRAY; token = context.parser()
                    .nextToken()) {
                    dimChecker.accept(index, false);
                    ensureExpectedToken(Token.VALUE_NUMBER, token, context.parser());
                    final int value;
                    if (context.parser().numberType() != XContentParser.NumberType.INT) {
                        float floatValue = context.parser().floatValue(true);
                        if (floatValue % 1.0f != 0.0f) {
                            throw new IllegalArgumentException(
                                "element_type ["
                                    + this
                                    + "] vectors only support non-decimal values but found decimal value ["
                                    + floatValue
                                    + "] at dim ["
                                    + index
                                    + "];"
                            );
                        }
                        value = (int) floatValue;
                    } else {
                        value = context.parser().intValue(true);
                    }
                    if (value < Byte.MIN_VALUE || value > Byte.MAX_VALUE) {
                        throw new IllegalArgumentException(
                            "element_type ["
                                + this
                                + "] vectors only support integers between ["
                                + Byte.MIN_VALUE
                                + ", "
                                + Byte.MAX_VALUE
                                + "] but found ["
                                + value
                                + "] at dim ["
                                + index
                                + "];"
                        );
                    }
                    vector[index++] = (byte) value;
                    squaredMagnitude += value * value;
                }
                dimChecker.accept(index, true);
                checkVectorMagnitude(similarity, errorByteElementsAppender(vector), squaredMagnitude);
                return VectorData.fromBytes(vector);
            }

            private VectorData parseHexEncodedVector(
                DocumentParserContext context,
                IntBooleanConsumer dimChecker,
                VectorSimilarity similarity
            ) throws IOException {
                byte[] decodedVector = HexFormat.of().parseHex(context.parser().text());
                dimChecker.accept(decodedVector.length, true);
                VectorData vectorData = VectorData.fromBytes(decodedVector);
                double squaredMagnitude = computeSquaredMagnitude(vectorData);
                checkVectorMagnitude(similarity, errorByteElementsAppender(decodedVector), (float) squaredMagnitude);
                return vectorData;
            }

            @Override
            public VectorData parseKnnVector(
                DocumentParserContext context,
                int dims,
                IntBooleanConsumer dimChecker,
                VectorSimilarity similarity
            ) throws IOException {
                XContentParser.Token token = context.parser().currentToken();
                return switch (token) {
                    case START_ARRAY -> parseVectorArray(context, dims, dimChecker, similarity);
                    case VALUE_STRING -> parseHexEncodedVector(context, dimChecker, similarity);
                    default -> throw new ParsingException(
                        context.parser().getTokenLocation(),
                        format("Unsupported type [%s] for provided value [%s]", token, context.parser().text())
                    );
                };
            }

            @Override
            public void parseKnnVectorAndIndex(DocumentParserContext context, DenseVectorFieldMapper fieldMapper) throws IOException {
                VectorData vectorData = parseKnnVector(context, fieldMapper.fieldType().dims, (i, end) -> {
                    if (end) {
                        fieldMapper.checkDimensionMatches(i, context);
                    } else {
                        fieldMapper.checkDimensionExceeded(i, context);
                    }
                }, fieldMapper.fieldType().similarity);
                Field field = createKnnVectorField(
                    fieldMapper.fieldType().name(),
                    vectorData.asByteVector(),
                    fieldMapper.fieldType().similarity.vectorSimilarityFunction(fieldMapper.indexCreatedVersion, this)
                );
                context.doc().addWithKey(fieldMapper.fieldType().name(), field);
            }

            @Override
            public int getNumBytes(int dimensions) {
                return dimensions;
            }

            @Override
            public ByteBuffer createByteBuffer(IndexVersion indexVersion, int numBytes) {
                return ByteBuffer.wrap(new byte[numBytes]);
            }

            @Override
            public int parseDimensionCount(DocumentParserContext context) throws IOException {
                XContentParser.Token currentToken = context.parser().currentToken();
                return switch (currentToken) {
                    case START_ARRAY -> {
                        int index = 0;
                        for (Token token = context.parser().nextToken(); token != Token.END_ARRAY; token = context.parser().nextToken()) {
                            index++;
                        }
                        yield index;
                    }
                    case VALUE_STRING -> {
                        byte[] decodedVector = HexFormat.of().parseHex(context.parser().text());
                        yield decodedVector.length;
                    }
                    default -> throw new ParsingException(
                        context.parser().getTokenLocation(),
                        format("Unsupported type [%s] for provided value [%s]", currentToken, context.parser().text())
                    );
                };
            }
        },

        FLOAT {

            @Override
            public String toString() {
                return "float";
            }

            @Override
            public void writeValue(ByteBuffer byteBuffer, float value) {
                byteBuffer.putFloat(value);
            }

            @Override
            public void readAndWriteValue(ByteBuffer byteBuffer, XContentBuilder b) throws IOException {
                b.value(byteBuffer.getFloat());
            }

            private KnnFloatVectorField createKnnVectorField(String name, float[] vector, VectorSimilarityFunction function) {
                if (vector == null) {
                    throw new IllegalArgumentException("vector value must not be null");
                }
                FieldType denseVectorFieldType = new FieldType();
                denseVectorFieldType.setVectorAttributes(vector.length, VectorEncoding.FLOAT32, function);
                denseVectorFieldType.freeze();
                return new KnnFloatVectorField(name, vector, denseVectorFieldType);
            }

            @Override
            IndexFieldData.Builder fielddataBuilder(DenseVectorFieldType denseVectorFieldType, FieldDataContext fieldDataContext) {
                return new VectorIndexFieldData.Builder(
                    denseVectorFieldType.name(),
                    CoreValuesSourceType.KEYWORD,
                    denseVectorFieldType.indexVersionCreated,
                    this,
                    denseVectorFieldType.dims,
                    denseVectorFieldType.indexed,
                    denseVectorFieldType.indexVersionCreated.onOrAfter(NORMALIZE_COSINE)
                        && denseVectorFieldType.indexed
                        && denseVectorFieldType.similarity.equals(VectorSimilarity.COSINE) ? r -> new FilterLeafReader(r) {
                            @Override
                            public CacheHelper getCoreCacheHelper() {
                                return r.getCoreCacheHelper();
                            }

                            @Override
                            public CacheHelper getReaderCacheHelper() {
                                return r.getReaderCacheHelper();
                            }

                            @Override
                            public FloatVectorValues getFloatVectorValues(String fieldName) throws IOException {
                                FloatVectorValues values = in.getFloatVectorValues(fieldName);
                                if (values == null) {
                                    return null;
                                }
                                return new DenormalizedCosineFloatVectorValues(
                                    values,
                                    in.getNumericDocValues(fieldName + COSINE_MAGNITUDE_FIELD_SUFFIX)
                                );
                            }
                        } : r -> r
                );
            }

            @Override
            StringBuilder checkVectorErrors(float[] vector) {
                return checkNanAndInfinite(vector);
            }

            @Override
            void checkVectorMagnitude(
                VectorSimilarity similarity,
                Function<StringBuilder, StringBuilder> appender,
                float squaredMagnitude
            ) {
                StringBuilder errorBuilder = null;

                if (Float.isNaN(squaredMagnitude) || Float.isInfinite(squaredMagnitude)) {
                    errorBuilder = new StringBuilder(
                        "NaN or Infinite magnitude detected, this usually means the vector values are too extreme to fit within a float."
                    );
                }
                if (errorBuilder != null) {
                    throw new IllegalArgumentException(appender.apply(errorBuilder).toString());
                }

                if (similarity == VectorSimilarity.DOT_PRODUCT && isNotUnitVector(squaredMagnitude)) {
                    errorBuilder = new StringBuilder(
                        "The [" + VectorSimilarity.DOT_PRODUCT + "] similarity can only be used with unit-length vectors."
                    );
                } else if (similarity == VectorSimilarity.COSINE && Math.sqrt(squaredMagnitude) == 0.0f) {
                    errorBuilder = new StringBuilder(
                        "The [" + VectorSimilarity.COSINE + "] similarity does not support vectors with zero magnitude."
                    );
                }

                if (errorBuilder != null) {
                    throw new IllegalArgumentException(appender.apply(errorBuilder).toString());
                }
            }

            @Override
            public double computeSquaredMagnitude(VectorData vectorData) {
                return VectorUtil.dotProduct(vectorData.asFloatVector(), vectorData.asFloatVector());
            }

            @Override
            public void parseKnnVectorAndIndex(DocumentParserContext context, DenseVectorFieldMapper fieldMapper) throws IOException {
                int index = 0;
                float[] vector = new float[fieldMapper.fieldType().dims];
                float squaredMagnitude = 0;
                for (Token token = context.parser().nextToken(); token != Token.END_ARRAY; token = context.parser().nextToken()) {
                    fieldMapper.checkDimensionExceeded(index, context);
                    ensureExpectedToken(Token.VALUE_NUMBER, token, context.parser());

                    float value = context.parser().floatValue(true);
                    vector[index++] = value;
                    squaredMagnitude += value * value;
                }
                fieldMapper.checkDimensionMatches(index, context);
                checkVectorBounds(vector);
                checkVectorMagnitude(fieldMapper.fieldType().similarity, errorFloatElementsAppender(vector), squaredMagnitude);
                if (fieldMapper.indexCreatedVersion.onOrAfter(NORMALIZE_COSINE)
                    && fieldMapper.fieldType().similarity.equals(VectorSimilarity.COSINE)
                    && isNotUnitVector(squaredMagnitude)) {
                    float length = (float) Math.sqrt(squaredMagnitude);
                    for (int i = 0; i < vector.length; i++) {
                        vector[i] /= length;
                    }
                    final String fieldName = fieldMapper.fieldType().name() + COSINE_MAGNITUDE_FIELD_SUFFIX;
                    Field magnitudeField = new FloatDocValuesField(fieldName, length);
                    context.doc().addWithKey(fieldName, magnitudeField);
                }
                Field field = createKnnVectorField(
                    fieldMapper.fieldType().name(),
                    vector,
                    fieldMapper.fieldType().similarity.vectorSimilarityFunction(fieldMapper.indexCreatedVersion, this)
                );
                context.doc().addWithKey(fieldMapper.fieldType().name(), field);
            }

            @Override
            public VectorData parseKnnVector(
                DocumentParserContext context,
                int dims,
                IntBooleanConsumer dimChecker,
                VectorSimilarity similarity
            ) throws IOException {
                int index = 0;
                float squaredMagnitude = 0;
                float[] vector = new float[dims];
                for (Token token = context.parser().nextToken(); token != Token.END_ARRAY; token = context.parser().nextToken()) {
                    dimChecker.accept(index, false);
                    ensureExpectedToken(Token.VALUE_NUMBER, token, context.parser());
                    float value = context.parser().floatValue(true);
                    vector[index] = value;
                    squaredMagnitude += value * value;
                    index++;
                }
                dimChecker.accept(index, true);
                checkVectorBounds(vector);
                checkVectorMagnitude(similarity, errorFloatElementsAppender(vector), squaredMagnitude);
                return VectorData.fromFloats(vector);
            }

            @Override
            public int getNumBytes(int dimensions) {
                return dimensions * Float.BYTES;
            }

            @Override
            public ByteBuffer createByteBuffer(IndexVersion indexVersion, int numBytes) {
                return indexVersion.onOrAfter(LITTLE_ENDIAN_FLOAT_STORED_INDEX_VERSION)
                    ? ByteBuffer.wrap(new byte[numBytes]).order(ByteOrder.LITTLE_ENDIAN)
                    : ByteBuffer.wrap(new byte[numBytes]);
            }
        },

        BIT {

            @Override
            public String toString() {
                return "bit";
            }

            @Override
            public void writeValue(ByteBuffer byteBuffer, float value) {
                byteBuffer.put((byte) value);
            }

            @Override
            public void readAndWriteValue(ByteBuffer byteBuffer, XContentBuilder b) throws IOException {
                b.value(byteBuffer.get());
            }

            private KnnByteVectorField createKnnVectorField(String name, byte[] vector, VectorSimilarityFunction function) {
                if (vector == null) {
                    throw new IllegalArgumentException("vector value must not be null");
                }
                FieldType denseVectorFieldType = new FieldType();
                denseVectorFieldType.setVectorAttributes(vector.length, VectorEncoding.BYTE, function);
                denseVectorFieldType.freeze();
                return new KnnByteVectorField(name, vector, denseVectorFieldType);
            }

            @Override
            IndexFieldData.Builder fielddataBuilder(DenseVectorFieldType denseVectorFieldType, FieldDataContext fieldDataContext) {
                return new VectorIndexFieldData.Builder(
                    denseVectorFieldType.name(),
                    CoreValuesSourceType.KEYWORD,
                    denseVectorFieldType.indexVersionCreated,
                    this,
                    denseVectorFieldType.dims,
                    denseVectorFieldType.indexed,
                    r -> r
                );
            }

            @Override
            StringBuilder checkVectorErrors(float[] vector) {
                StringBuilder errors = checkNanAndInfinite(vector);
                if (errors != null) {
                    return errors;
                }

                for (int index = 0; index < vector.length; ++index) {
                    float value = vector[index];

                    if (value % 1.0f != 0.0f) {
                        errors = new StringBuilder(
                            "element_type ["
                                + this
                                + "] vectors only support non-decimal values but found decimal value ["
                                + value
                                + "] at dim ["
                                + index
                                + "];"
                        );
                        break;
                    }

                    if (value < Byte.MIN_VALUE || value > Byte.MAX_VALUE) {
                        errors = new StringBuilder(
                            "element_type ["
                                + this
                                + "] vectors only support integers between ["
                                + Byte.MIN_VALUE
                                + ", "
                                + Byte.MAX_VALUE
                                + "] but found ["
                                + value
                                + "] at dim ["
                                + index
                                + "];"
                        );
                        break;
                    }
                }

                return errors;
            }

            @Override
            void checkVectorMagnitude(
                VectorSimilarity similarity,
                Function<StringBuilder, StringBuilder> appender,
                float squaredMagnitude
            ) {}

            @Override
            public double computeSquaredMagnitude(VectorData vectorData) {
                int count = 0;
                int i = 0;
                byte[] byteBits = vectorData.asByteVector();
                for (int upperBound = byteBits.length & -8; i < upperBound; i += 8) {
                    count += Long.bitCount((long) BitUtil.VH_NATIVE_LONG.get(byteBits, i));
                }

                while (i < byteBits.length) {
                    count += Integer.bitCount(byteBits[i] & 255);
                    ++i;
                }
                return count;
            }

            private VectorData parseVectorArray(
                DocumentParserContext context,
                int dims,
                IntBooleanConsumer dimChecker,
                VectorSimilarity similarity
            ) throws IOException {
                int index = 0;
                byte[] vector = new byte[dims / Byte.SIZE];
                for (XContentParser.Token token = context.parser().nextToken(); token != Token.END_ARRAY; token = context.parser()
                    .nextToken()) {
                    dimChecker.accept(index * Byte.SIZE, false);
                    ensureExpectedToken(Token.VALUE_NUMBER, token, context.parser());
                    final int value;
                    if (context.parser().numberType() != XContentParser.NumberType.INT) {
                        float floatValue = context.parser().floatValue(true);
                        if (floatValue % 1.0f != 0.0f) {
                            throw new IllegalArgumentException(
                                "element_type ["
                                    + this
                                    + "] vectors only support non-decimal values but found decimal value ["
                                    + floatValue
                                    + "] at dim ["
                                    + index
                                    + "];"
                            );
                        }
                        value = (int) floatValue;
                    } else {
                        value = context.parser().intValue(true);
                    }
                    if (value < Byte.MIN_VALUE || value > Byte.MAX_VALUE) {
                        throw new IllegalArgumentException(
                            "element_type ["
                                + this
                                + "] vectors only support integers between ["
                                + Byte.MIN_VALUE
                                + ", "
                                + Byte.MAX_VALUE
                                + "] but found ["
                                + value
                                + "] at dim ["
                                + index
                                + "];"
                        );
                    }
                    vector[index++] = (byte) value;
                }
                dimChecker.accept(index * Byte.SIZE, true);
                return VectorData.fromBytes(vector);
            }

            private VectorData parseHexEncodedVector(DocumentParserContext context, IntBooleanConsumer dimChecker) throws IOException {
                byte[] decodedVector = HexFormat.of().parseHex(context.parser().text());
                dimChecker.accept(decodedVector.length * Byte.SIZE, true);
                return VectorData.fromBytes(decodedVector);
            }

            @Override
            public VectorData parseKnnVector(
                DocumentParserContext context,
                int dims,
                IntBooleanConsumer dimChecker,
                VectorSimilarity similarity
            ) throws IOException {
                XContentParser.Token token = context.parser().currentToken();
                return switch (token) {
                    case START_ARRAY -> parseVectorArray(context, dims, dimChecker, similarity);
                    case VALUE_STRING -> parseHexEncodedVector(context, dimChecker);
                    default -> throw new ParsingException(
                        context.parser().getTokenLocation(),
                        format("Unsupported type [%s] for provided value [%s]", token, context.parser().text())
                    );
                };
            }

            @Override
            public void parseKnnVectorAndIndex(DocumentParserContext context, DenseVectorFieldMapper fieldMapper) throws IOException {
                VectorData vectorData = parseKnnVector(context, fieldMapper.fieldType().dims, (i, end) -> {
                    if (end) {
                        fieldMapper.checkDimensionMatches(i, context);
                    } else {
                        fieldMapper.checkDimensionExceeded(i, context);
                    }
                }, fieldMapper.fieldType().similarity);
                Field field = createKnnVectorField(
                    fieldMapper.fieldType().name(),
                    vectorData.asByteVector(),
                    fieldMapper.fieldType().similarity.vectorSimilarityFunction(fieldMapper.indexCreatedVersion, this)
                );
                context.doc().addWithKey(fieldMapper.fieldType().name(), field);
            }

            @Override
            public int getNumBytes(int dimensions) {
                assert dimensions % Byte.SIZE == 0;
                return dimensions / Byte.SIZE;
            }

            @Override
            public ByteBuffer createByteBuffer(IndexVersion indexVersion, int numBytes) {
                return ByteBuffer.wrap(new byte[numBytes]);
            }

            @Override
            public int parseDimensionCount(DocumentParserContext context) throws IOException {
                XContentParser.Token currentToken = context.parser().currentToken();
                return switch (currentToken) {
                    case START_ARRAY -> {
                        int index = 0;
                        for (Token token = context.parser().nextToken(); token != Token.END_ARRAY; token = context.parser().nextToken()) {
                            index++;
                        }
                        yield index * Byte.SIZE;
                    }
                    case VALUE_STRING -> {
                        byte[] decodedVector = HexFormat.of().parseHex(context.parser().text());
                        yield decodedVector.length * Byte.SIZE;
                    }
                    default -> throw new ParsingException(
                        context.parser().getTokenLocation(),
                        format("Unsupported type [%s] for provided value [%s]", currentToken, context.parser().text())
                    );
                };
            }

            @Override
            public void checkDimensions(Integer dvDims, int qvDims) {
                if (dvDims != null && dvDims != qvDims * Byte.SIZE) {
                    throw new IllegalArgumentException(
                        "The query vector has a different number of dimensions ["
                            + qvDims * Byte.SIZE
                            + "] than the document vectors ["
                            + dvDims
                            + "]."
                    );
                }
            }
        };

        public abstract void writeValue(ByteBuffer byteBuffer, float value);

        public abstract void readAndWriteValue(ByteBuffer byteBuffer, XContentBuilder b) throws IOException;

        abstract IndexFieldData.Builder fielddataBuilder(DenseVectorFieldType denseVectorFieldType, FieldDataContext fieldDataContext);

        abstract void parseKnnVectorAndIndex(DocumentParserContext context, DenseVectorFieldMapper fieldMapper) throws IOException;

        public abstract VectorData parseKnnVector(
            DocumentParserContext context,
            int dims,
            IntBooleanConsumer dimChecker,
            VectorSimilarity similarity
        ) throws IOException;

        public abstract int getNumBytes(int dimensions);

        public abstract ByteBuffer createByteBuffer(IndexVersion indexVersion, int numBytes);

        /**
         * Checks the input {@code vector} is one of the {@code possibleTypes},
         * and returns the first type that it matches
         */
        public static ElementType checkValidVector(float[] vector, ElementType... possibleTypes) {
            assert possibleTypes.length != 0;
            // we're looking for one valid allowed type
            // assume the types are in order of specificity
            StringBuilder[] errors = new StringBuilder[possibleTypes.length];
            for (int i = 0; i < possibleTypes.length; i++) {
                StringBuilder error = possibleTypes[i].checkVectorErrors(vector);
                if (error == null) {
                    // this one works - use it
                    return possibleTypes[i];
                } else {
                    errors[i] = error;
                }
            }

            // oh dear, none of the possible types work with this vector. Generate the error message and throw.
            StringBuilder message = new StringBuilder();
            for (int i = 0; i < possibleTypes.length; i++) {
                if (i > 0) {
                    message.append(" ");
                }
                message.append("Vector is not a ").append(possibleTypes[i]).append(" vector: ").append(errors[i]);
            }
            throw new IllegalArgumentException(appendErrorElements(message, vector).toString());
        }

        public void checkVectorBounds(float[] vector) {
            StringBuilder errors = checkVectorErrors(vector);
            if (errors != null) {
                throw new IllegalArgumentException(appendErrorElements(errors, vector).toString());
            }
        }

        abstract StringBuilder checkVectorErrors(float[] vector);

        abstract void checkVectorMagnitude(
            VectorSimilarity similarity,
            Function<StringBuilder, StringBuilder> errorElementsAppender,
            float squaredMagnitude
        );

        public void checkDimensions(Integer dvDims, int qvDims) {
            if (dvDims != null && dvDims != qvDims) {
                throw new IllegalArgumentException(
                    "The query vector has a different number of dimensions [" + qvDims + "] than the document vectors [" + dvDims + "]."
                );
            }
        }

        public int parseDimensionCount(DocumentParserContext context) throws IOException {
            int index = 0;
            for (Token token = context.parser().nextToken(); token != Token.END_ARRAY; token = context.parser().nextToken()) {
                index++;
            }
            return index;
        }

        StringBuilder checkNanAndInfinite(float[] vector) {
            StringBuilder errorBuilder = null;

            for (int index = 0; index < vector.length; ++index) {
                float value = vector[index];

                if (Float.isNaN(value)) {
                    errorBuilder = new StringBuilder(
                        "element_type [" + this + "] vectors do not support NaN values but found [" + value + "] at dim [" + index + "];"
                    );
                    break;
                }

                if (Float.isInfinite(value)) {
                    errorBuilder = new StringBuilder(
                        "element_type ["
                            + this
                            + "] vectors do not support infinite values but found ["
                            + value
                            + "] at dim ["
                            + index
                            + "];"
                    );
                    break;
                }
            }

            return errorBuilder;
        }

        static StringBuilder appendErrorElements(StringBuilder errorBuilder, float[] vector) {
            // Include the first five elements of the invalid vector in the error message
            errorBuilder.append(" Preview of invalid vector: [");
            for (int i = 0; i < Math.min(5, vector.length); i++) {
                if (i > 0) {
                    errorBuilder.append(", ");
                }
                errorBuilder.append(vector[i]);
            }
            if (vector.length >= 5) {
                errorBuilder.append(", ...");
            }
            errorBuilder.append("]");
            return errorBuilder;
        }

        static StringBuilder appendErrorElements(StringBuilder errorBuilder, byte[] vector) {
            // Include the first five elements of the invalid vector in the error message
            errorBuilder.append(" Preview of invalid vector: [");
            for (int i = 0; i < Math.min(5, vector.length); i++) {
                if (i > 0) {
                    errorBuilder.append(", ");
                }
                errorBuilder.append(vector[i]);
            }
            if (vector.length >= 5) {
                errorBuilder.append(", ...");
            }
            errorBuilder.append("]");
            return errorBuilder;
        }

        static Function<StringBuilder, StringBuilder> errorFloatElementsAppender(float[] vector) {
            return sb -> appendErrorElements(sb, vector);
        }

        static Function<StringBuilder, StringBuilder> errorByteElementsAppender(byte[] vector) {
            return sb -> appendErrorElements(sb, vector);
        }

        public abstract double computeSquaredMagnitude(VectorData vectorData);

        public static ElementType fromString(String name) {
            return valueOf(name.trim().toUpperCase(Locale.ROOT));
        }
    }

    public static final Map<String, ElementType> namesToElementType = Map.of(
        ElementType.BYTE.toString(),
        ElementType.BYTE,
        ElementType.FLOAT.toString(),
        ElementType.FLOAT,
        ElementType.BIT.toString(),
        ElementType.BIT
    );

    public enum VectorSimilarity {
        L2_NORM {
            @Override
            float score(float similarity, ElementType elementType, int dim) {
                return switch (elementType) {
                    case BYTE, FLOAT -> 1f / (1f + similarity * similarity);
                    case BIT -> (dim - similarity) / dim;
                };
            }

            @Override
            public VectorSimilarityFunction vectorSimilarityFunction(IndexVersion indexVersion, ElementType elementType) {
                return VectorSimilarityFunction.EUCLIDEAN;
            }
        },
        COSINE {
            @Override
            float score(float similarity, ElementType elementType, int dim) {
                assert elementType != ElementType.BIT;
                return switch (elementType) {
                    case BYTE, FLOAT -> (1 + similarity) / 2f;
                    default -> throw new IllegalArgumentException("Unsupported element type [" + elementType + "]");
                };
            }

            @Override
            public VectorSimilarityFunction vectorSimilarityFunction(IndexVersion indexVersion, ElementType elementType) {
                return indexVersion.onOrAfter(NORMALIZE_COSINE) && ElementType.FLOAT.equals(elementType)
                    ? VectorSimilarityFunction.DOT_PRODUCT
                    : VectorSimilarityFunction.COSINE;
            }
        },
        DOT_PRODUCT {
            @Override
            float score(float similarity, ElementType elementType, int dim) {
                return switch (elementType) {
                    case BYTE -> 0.5f + similarity / (float) (dim * (1 << 15));
                    case FLOAT -> (1 + similarity) / 2f;
                    default -> throw new IllegalArgumentException("Unsupported element type [" + elementType + "]");
                };
            }

            @Override
            public VectorSimilarityFunction vectorSimilarityFunction(IndexVersion indexVersion, ElementType elementType) {
                return VectorSimilarityFunction.DOT_PRODUCT;
            }
        },
        MAX_INNER_PRODUCT {
            @Override
            float score(float similarity, ElementType elementType, int dim) {
                return switch (elementType) {
                    case BYTE, FLOAT -> similarity < 0 ? 1 / (1 + -1 * similarity) : similarity + 1;
                    default -> throw new IllegalArgumentException("Unsupported element type [" + elementType + "]");
                };
            }

            @Override
            public VectorSimilarityFunction vectorSimilarityFunction(IndexVersion indexVersion, ElementType elementType) {
                return VectorSimilarityFunction.MAXIMUM_INNER_PRODUCT;
            }
        };

        @Override
        public final String toString() {
            return name().toLowerCase(Locale.ROOT);
        }

        abstract float score(float similarity, ElementType elementType, int dim);

        public abstract VectorSimilarityFunction vectorSimilarityFunction(IndexVersion indexVersion, ElementType elementType);
    }

<<<<<<< HEAD
    public abstract static class IndexOptions implements ToXContent {
        protected final VectorIndexType type;

        protected IndexOptions(VectorIndexType type) {
=======
    public abstract static class DenseVectorIndexOptions implements IndexOptions {
        final VectorIndexType type;

        DenseVectorIndexOptions(VectorIndexType type) {
>>>>>>> 741d55ac
            this.type = type;
        }

        public VectorIndexType type() {
            return type;
        }

        public abstract KnnVectorsFormat getVectorsFormat(ElementType elementType);

        public boolean validate(ElementType elementType, int dim, boolean throwOnError) {
            return validateElementType(elementType, throwOnError) && validateDimension(dim, throwOnError);
        }

        public boolean validateElementType(ElementType elementType) {
            return validateElementType(elementType, true);
        }

        final boolean validateElementType(ElementType elementType, boolean throwOnError) {
            boolean validElementType = type.supportsElementType(elementType);
            if (throwOnError && validElementType == false) {
                throw new IllegalArgumentException(
                    "[element_type] cannot be [" + elementType.toString() + "] when using index type [" + type + "]"
                );
            }
            return validElementType;
        }

<<<<<<< HEAD
        public abstract boolean updatableTo(IndexOptions update);
=======
        public abstract boolean updatableTo(DenseVectorIndexOptions update);
>>>>>>> 741d55ac

        public boolean validateDimension(int dim) {
            return validateDimension(dim, true);
        }

        public boolean validateDimension(int dim, boolean throwOnError) {
            boolean supportsDimension = type.supportsDimension(dim);
            if (throwOnError && supportsDimension == false) {
                throw new IllegalArgumentException(type.name() + " only supports even dimensions; provided=" + dim);
            }
            return supportsDimension;
        }

<<<<<<< HEAD
        protected abstract boolean doEquals(IndexOptions other);
=======
        abstract boolean doEquals(DenseVectorIndexOptions other);
>>>>>>> 741d55ac

        protected abstract int doHashCode();

        public VectorIndexType getType() {
            return type;
        }

        @Override
        public final boolean equals(Object other) {
            if (other == this) {
                return true;
            }
            if (other == null || other.getClass() != getClass()) {
                return false;
            }
            DenseVectorIndexOptions otherOptions = (DenseVectorIndexOptions) other;
            return Objects.equals(type, otherOptions.type) && doEquals(otherOptions);
        }

        @Override
        public final int hashCode() {
            return Objects.hash(type, doHashCode());
        }

        /**
         * Indicates whether the underlying vector search is performed using a flat (exhaustive) approach.
         * <p>
         * When {@code true}, it means the search does not use any approximate nearest neighbor (ANN)
         * acceleration structures such as HNSW or IVF. Instead, it performs a brute-force comparison
         * against all candidate vectors. This information can be used by higher-level components
         * to decide whether additional acceleration or optimization is necessary.
         *
         * @return {@code true} if the vector search is flat (exhaustive), {@code false} if it uses ANN structures
         */
        abstract boolean isFlat();
    }

    abstract static class QuantizedIndexOptions extends DenseVectorIndexOptions {
        final RescoreVector rescoreVector;

        QuantizedIndexOptions(BasicVectorIndexType type, RescoreVector rescoreVector) {
            super(type);
            this.rescoreVector = rescoreVector;
        }
    }

    public interface VectorIndexType {

        String name();

        IndexOptions parseIndexOptions(String fieldName, Map<String, ?> indexOptionsMap, IndexVersion indexVersion);

        boolean supportsElementType(ElementType elementType);

        boolean supportsDimension(int dims);

        boolean isQuantized();
    }

    public static Map<String, VectorIndexType> allBasicVectorIndexTypes() {
        return Stream.of(BasicVectorIndexType.values())
            .filter(vectorIndexType -> vectorIndexType != BasicVectorIndexType.BBQ_IVF || IVF_FORMAT.isEnabled())
            .collect(Collectors.toMap(type -> type.name, Function.identity()));
    }

    public enum BasicVectorIndexType implements VectorIndexType {
        HNSW("hnsw", false) {
            @Override
            public DenseVectorIndexOptions parseIndexOptions(String fieldName, Map<String, ?> indexOptionsMap, IndexVersion indexVersion) {
                Object mNode = indexOptionsMap.remove("m");
                Object efConstructionNode = indexOptionsMap.remove("ef_construction");
                if (mNode == null) {
                    mNode = Lucene99HnswVectorsFormat.DEFAULT_MAX_CONN;
                }
                if (efConstructionNode == null) {
                    efConstructionNode = Lucene99HnswVectorsFormat.DEFAULT_BEAM_WIDTH;
                }

                int m = XContentMapValues.nodeIntegerValue(mNode);
                int efConstruction = XContentMapValues.nodeIntegerValue(efConstructionNode);
                MappingParser.checkNoRemainingFields(fieldName, indexOptionsMap);
                return new HnswIndexOptions(m, efConstruction);
            }

            @Override
            public boolean supportsElementType(ElementType elementType) {
                return true;
            }

            @Override
            public boolean supportsDimension(int dims) {
                return true;
            }
        },
        INT8_HNSW("int8_hnsw", true) {
            @Override
            public DenseVectorIndexOptions parseIndexOptions(String fieldName, Map<String, ?> indexOptionsMap, IndexVersion indexVersion) {
                Object mNode = indexOptionsMap.remove("m");
                Object efConstructionNode = indexOptionsMap.remove("ef_construction");
                Object confidenceIntervalNode = indexOptionsMap.remove("confidence_interval");
                if (mNode == null) {
                    mNode = Lucene99HnswVectorsFormat.DEFAULT_MAX_CONN;
                }
                if (efConstructionNode == null) {
                    efConstructionNode = Lucene99HnswVectorsFormat.DEFAULT_BEAM_WIDTH;
                }
                int m = XContentMapValues.nodeIntegerValue(mNode);
                int efConstruction = XContentMapValues.nodeIntegerValue(efConstructionNode);
                Float confidenceInterval = null;
                if (confidenceIntervalNode != null) {
                    confidenceInterval = (float) XContentMapValues.nodeDoubleValue(confidenceIntervalNode);
                }
                RescoreVector rescoreVector = null;
                if (hasRescoreIndexVersion(indexVersion)) {
                    rescoreVector = RescoreVector.fromIndexOptions(indexOptionsMap, indexVersion);
                }
                MappingParser.checkNoRemainingFields(fieldName, indexOptionsMap);
                return new Int8HnswIndexOptions(m, efConstruction, confidenceInterval, rescoreVector);
            }

            @Override
            public boolean supportsElementType(ElementType elementType) {
                return elementType == ElementType.FLOAT;
            }

            @Override
            public boolean supportsDimension(int dims) {
                return true;
            }
        },
        INT4_HNSW("int4_hnsw", true) {
            public DenseVectorIndexOptions parseIndexOptions(String fieldName, Map<String, ?> indexOptionsMap, IndexVersion indexVersion) {
                Object mNode = indexOptionsMap.remove("m");
                Object efConstructionNode = indexOptionsMap.remove("ef_construction");
                Object confidenceIntervalNode = indexOptionsMap.remove("confidence_interval");
                if (mNode == null) {
                    mNode = Lucene99HnswVectorsFormat.DEFAULT_MAX_CONN;
                }
                if (efConstructionNode == null) {
                    efConstructionNode = Lucene99HnswVectorsFormat.DEFAULT_BEAM_WIDTH;
                }
                int m = XContentMapValues.nodeIntegerValue(mNode);
                int efConstruction = XContentMapValues.nodeIntegerValue(efConstructionNode);
                Float confidenceInterval = null;
                if (confidenceIntervalNode != null) {
                    confidenceInterval = (float) XContentMapValues.nodeDoubleValue(confidenceIntervalNode);
                }
                RescoreVector rescoreVector = null;
                if (hasRescoreIndexVersion(indexVersion)) {
                    rescoreVector = RescoreVector.fromIndexOptions(indexOptionsMap, indexVersion);
                }
                MappingParser.checkNoRemainingFields(fieldName, indexOptionsMap);
                return new Int4HnswIndexOptions(m, efConstruction, confidenceInterval, rescoreVector);
            }

            @Override
            public boolean supportsElementType(ElementType elementType) {
                return elementType == ElementType.FLOAT;
            }

            @Override
            public boolean supportsDimension(int dims) {
                return dims % 2 == 0;
            }
        },
        FLAT("flat", false) {
            @Override
            public DenseVectorIndexOptions parseIndexOptions(String fieldName, Map<String, ?> indexOptionsMap, IndexVersion indexVersion) {
                MappingParser.checkNoRemainingFields(fieldName, indexOptionsMap);
                return new FlatIndexOptions();
            }

            @Override
            public boolean supportsElementType(ElementType elementType) {
                return true;
            }

            @Override
            public boolean supportsDimension(int dims) {
                return true;
            }
        },
        INT8_FLAT("int8_flat", true) {
            @Override
            public DenseVectorIndexOptions parseIndexOptions(String fieldName, Map<String, ?> indexOptionsMap, IndexVersion indexVersion) {
                Object confidenceIntervalNode = indexOptionsMap.remove("confidence_interval");
                Float confidenceInterval = null;
                if (confidenceIntervalNode != null) {
                    confidenceInterval = (float) XContentMapValues.nodeDoubleValue(confidenceIntervalNode);
                }
                RescoreVector rescoreVector = null;
                if (hasRescoreIndexVersion(indexVersion)) {
                    rescoreVector = RescoreVector.fromIndexOptions(indexOptionsMap, indexVersion);
                }
                MappingParser.checkNoRemainingFields(fieldName, indexOptionsMap);
                return new Int8FlatIndexOptions(confidenceInterval, rescoreVector);
            }

            @Override
            public boolean supportsElementType(ElementType elementType) {
                return elementType == ElementType.FLOAT;
            }

            @Override
            public boolean supportsDimension(int dims) {
                return true;
            }
        },
        INT4_FLAT("int4_flat", true) {
            @Override
            public DenseVectorIndexOptions parseIndexOptions(String fieldName, Map<String, ?> indexOptionsMap, IndexVersion indexVersion) {
                Object confidenceIntervalNode = indexOptionsMap.remove("confidence_interval");
                Float confidenceInterval = null;
                if (confidenceIntervalNode != null) {
                    confidenceInterval = (float) XContentMapValues.nodeDoubleValue(confidenceIntervalNode);
                }
                RescoreVector rescoreVector = null;
                if (hasRescoreIndexVersion(indexVersion)) {
                    rescoreVector = RescoreVector.fromIndexOptions(indexOptionsMap, indexVersion);
                }
                MappingParser.checkNoRemainingFields(fieldName, indexOptionsMap);
                return new Int4FlatIndexOptions(confidenceInterval, rescoreVector);
            }

            @Override
            public boolean supportsElementType(ElementType elementType) {
                return elementType == ElementType.FLOAT;
            }

            @Override
            public boolean supportsDimension(int dims) {
                return dims % 2 == 0;
            }
        },
        BBQ_HNSW("bbq_hnsw", true) {
            @Override
            public DenseVectorIndexOptions parseIndexOptions(String fieldName, Map<String, ?> indexOptionsMap, IndexVersion indexVersion) {
                Object mNode = indexOptionsMap.remove("m");
                Object efConstructionNode = indexOptionsMap.remove("ef_construction");
                if (mNode == null) {
                    mNode = Lucene99HnswVectorsFormat.DEFAULT_MAX_CONN;
                }
                if (efConstructionNode == null) {
                    efConstructionNode = Lucene99HnswVectorsFormat.DEFAULT_BEAM_WIDTH;
                }
                int m = XContentMapValues.nodeIntegerValue(mNode);
                int efConstruction = XContentMapValues.nodeIntegerValue(efConstructionNode);
                RescoreVector rescoreVector = null;
                if (hasRescoreIndexVersion(indexVersion)) {
                    rescoreVector = RescoreVector.fromIndexOptions(indexOptionsMap, indexVersion);
                    if (rescoreVector == null && defaultOversampleForBBQ(indexVersion)) {
                        rescoreVector = new RescoreVector(DEFAULT_OVERSAMPLE);
                    }
                }
                MappingParser.checkNoRemainingFields(fieldName, indexOptionsMap);
                return new BBQHnswIndexOptions(m, efConstruction, rescoreVector);
            }

            @Override
            public boolean supportsElementType(ElementType elementType) {
                return elementType == ElementType.FLOAT;
            }

            @Override
            public boolean supportsDimension(int dims) {
                return dims >= BBQ_MIN_DIMS;
            }
        },
        BBQ_FLAT("bbq_flat", true) {
            @Override
            public DenseVectorIndexOptions parseIndexOptions(String fieldName, Map<String, ?> indexOptionsMap, IndexVersion indexVersion) {
                RescoreVector rescoreVector = null;
                if (hasRescoreIndexVersion(indexVersion)) {
                    rescoreVector = RescoreVector.fromIndexOptions(indexOptionsMap, indexVersion);
                    if (rescoreVector == null && defaultOversampleForBBQ(indexVersion)) {
                        rescoreVector = new RescoreVector(DEFAULT_OVERSAMPLE);
                    }
                }
                MappingParser.checkNoRemainingFields(fieldName, indexOptionsMap);
                return new BBQFlatIndexOptions(rescoreVector);
            }

            @Override
            public boolean supportsElementType(ElementType elementType) {
                return elementType == ElementType.FLOAT;
            }

            @Override
            public boolean supportsDimension(int dims) {
                return dims >= BBQ_MIN_DIMS;
            }
        },
        BBQ_DISK("bbq_disk", true) {
            @Override
            public DenseVectorIndexOptions parseIndexOptions(String fieldName, Map<String, ?> indexOptionsMap, IndexVersion indexVersion) {
                Object clusterSizeNode = indexOptionsMap.remove("cluster_size");
                int clusterSize = IVFVectorsFormat.DEFAULT_VECTORS_PER_CLUSTER;
                if (clusterSizeNode != null) {
                    clusterSize = XContentMapValues.nodeIntegerValue(clusterSizeNode);
                    if (clusterSize < MIN_VECTORS_PER_CLUSTER || clusterSize > MAX_VECTORS_PER_CLUSTER) {
                        throw new IllegalArgumentException(
                            "cluster_size must be between "
                                + MIN_VECTORS_PER_CLUSTER
                                + " and "
                                + MAX_VECTORS_PER_CLUSTER
                                + ", got: "
                                + clusterSize
                        );
                    }
                }
                RescoreVector rescoreVector = RescoreVector.fromIndexOptions(indexOptionsMap, indexVersion);
                if (rescoreVector == null) {
                    rescoreVector = new RescoreVector(DEFAULT_OVERSAMPLE);
                }
                Object nProbeNode = indexOptionsMap.remove("default_n_probe");
                int nProbe = -1;
                if (nProbeNode != null) {
                    nProbe = XContentMapValues.nodeIntegerValue(nProbeNode);
                    if (nProbe < 1 && nProbe != -1) {
                        throw new IllegalArgumentException(
                            "default_n_probe must be at least 1 or exactly -1, got: " + nProbe + " for field [" + fieldName + "]"
                        );
                    }
                }
                MappingParser.checkNoRemainingFields(fieldName, indexOptionsMap);
                return new BBQIVFIndexOptions(clusterSize, nProbe, rescoreVector);
            }

            @Override
            public boolean supportsElementType(ElementType elementType) {
                return elementType == ElementType.FLOAT;
            }

            @Override
            public boolean supportsDimension(int dims) {
                return true;
            }

            @Override
            public boolean isEnabled() {
                return IVF_FORMAT.isEnabled();
            }
        };

<<<<<<< HEAD
        static Optional<BasicVectorIndexType> fromString(String type) {
            return Stream.of(BasicVectorIndexType.values())
                .filter(vectorIndexType -> vectorIndexType != BasicVectorIndexType.BBQ_IVF || IVF_FORMAT.isEnabled())
=======
        public static Optional<VectorIndexType> fromString(String type) {
            return Stream.of(VectorIndexType.values())
                .filter(VectorIndexType::isEnabled)
>>>>>>> 741d55ac
                .filter(vectorIndexType -> vectorIndexType.name.equals(type))
                .findFirst();
        }

        private final String name;
        private final boolean quantized;

        BasicVectorIndexType(String name, boolean quantized) {
            this.name = name;
            this.quantized = quantized;
        }

<<<<<<< HEAD
=======
        public abstract DenseVectorIndexOptions parseIndexOptions(
            String fieldName,
            Map<String, ?> indexOptionsMap,
            IndexVersion indexVersion
        );

        public abstract boolean supportsElementType(ElementType elementType);

        public abstract boolean supportsDimension(int dims);

>>>>>>> 741d55ac
        public boolean isQuantized() {
            return quantized;
        }

        public boolean isEnabled() {
            return true;
        }

        public String getName() {
            return name;
        }

        @Override
        public String toString() {
            return name;
        }
    }

    static class Int8FlatIndexOptions extends QuantizedIndexOptions {
        private final Float confidenceInterval;

        Int8FlatIndexOptions(Float confidenceInterval, RescoreVector rescoreVector) {
            super(BasicVectorIndexType.INT8_FLAT, rescoreVector);
            this.confidenceInterval = confidenceInterval;
        }

        @Override
        public XContentBuilder toXContent(XContentBuilder builder, Params params) throws IOException {
            builder.startObject();
            builder.field("type", type);
            if (confidenceInterval != null) {
                builder.field("confidence_interval", confidenceInterval);
            }
            if (rescoreVector != null) {
                rescoreVector.toXContent(builder, params);
            }
            builder.endObject();
            return builder;
        }

        @Override
        public KnnVectorsFormat getVectorsFormat(ElementType elementType) {
            assert elementType == ElementType.FLOAT;
            return new ES813Int8FlatVectorFormat(confidenceInterval, 7, false);
        }

        @Override
<<<<<<< HEAD
        public boolean doEquals(IndexOptions o) {
=======
        boolean doEquals(DenseVectorIndexOptions o) {
>>>>>>> 741d55ac
            Int8FlatIndexOptions that = (Int8FlatIndexOptions) o;
            return Objects.equals(confidenceInterval, that.confidenceInterval) && Objects.equals(rescoreVector, that.rescoreVector);
        }

        @Override
        public int doHashCode() {
            return Objects.hash(confidenceInterval, rescoreVector);
        }

        @Override
<<<<<<< HEAD
        public boolean updatableTo(IndexOptions update) {
=======
        boolean isFlat() {
            return true;
        }

        @Override
        public boolean updatableTo(DenseVectorIndexOptions update) {
>>>>>>> 741d55ac
            return update.type.equals(this.type)
                || update.type.equals(BasicVectorIndexType.HNSW)
                || update.type.equals(BasicVectorIndexType.INT8_HNSW)
                || update.type.equals(BasicVectorIndexType.INT4_HNSW)
                || update.type.equals(BasicVectorIndexType.BBQ_HNSW)
                || update.type.equals(BasicVectorIndexType.INT4_FLAT)
                || update.type.equals(BasicVectorIndexType.BBQ_FLAT);
        }
    }

    static class FlatIndexOptions extends DenseVectorIndexOptions {

        FlatIndexOptions() {
            super(BasicVectorIndexType.FLAT);
        }

        @Override
        public XContentBuilder toXContent(XContentBuilder builder, Params params) throws IOException {
            builder.startObject();
            builder.field("type", type);
            builder.endObject();
            return builder;
        }

        @Override
        public KnnVectorsFormat getVectorsFormat(ElementType elementType) {
            if (elementType.equals(ElementType.BIT)) {
                return new ES815BitFlatVectorFormat();
            }
            return new ES813FlatVectorFormat();
        }

        @Override
<<<<<<< HEAD
        public boolean updatableTo(IndexOptions update) {
=======
        public boolean updatableTo(DenseVectorIndexOptions update) {
>>>>>>> 741d55ac
            return true;
        }

        @Override
        public boolean doEquals(DenseVectorIndexOptions o) {
            return o instanceof FlatIndexOptions;
        }

        @Override
        public int doHashCode() {
            return Objects.hash(type);
        }

        @Override
        boolean isFlat() {
            return true;
        }
    }

    public static class Int4HnswIndexOptions extends QuantizedIndexOptions {
        private final int m;
        private final int efConstruction;
        private final float confidenceInterval;

<<<<<<< HEAD
        Int4HnswIndexOptions(int m, int efConstruction, Float confidenceInterval, RescoreVector rescoreVector) {
            super(BasicVectorIndexType.INT4_HNSW, rescoreVector);
=======
        public Int4HnswIndexOptions(int m, int efConstruction, Float confidenceInterval, RescoreVector rescoreVector) {
            super(VectorIndexType.INT4_HNSW, rescoreVector);
>>>>>>> 741d55ac
            this.m = m;
            this.efConstruction = efConstruction;
            // The default confidence interval for int4 is dynamic quantiles, this provides the best relevancy and is
            // effectively required for int4 to behave well across a wide range of data.
            this.confidenceInterval = confidenceInterval == null ? 0f : confidenceInterval;
        }

        @Override
        public KnnVectorsFormat getVectorsFormat(ElementType elementType) {
            assert elementType == ElementType.FLOAT;
            return new ES814HnswScalarQuantizedVectorsFormat(m, efConstruction, confidenceInterval, 4, true);
        }

        @Override
        public XContentBuilder toXContent(XContentBuilder builder, Params params) throws IOException {
            builder.startObject();
            builder.field("type", type);
            builder.field("m", m);
            builder.field("ef_construction", efConstruction);
            builder.field("confidence_interval", confidenceInterval);
            if (rescoreVector != null) {
                rescoreVector.toXContent(builder, params);
            }
            builder.endObject();
            return builder;
        }

        @Override
        public boolean doEquals(DenseVectorIndexOptions o) {
            Int4HnswIndexOptions that = (Int4HnswIndexOptions) o;
            return m == that.m
                && efConstruction == that.efConstruction
                && Objects.equals(confidenceInterval, that.confidenceInterval)
                && Objects.equals(rescoreVector, that.rescoreVector);
        }

        @Override
        public int doHashCode() {
            return Objects.hash(m, efConstruction, confidenceInterval, rescoreVector);
        }

        @Override
        boolean isFlat() {
            return false;
        }

        @Override
        public String toString() {
            return "{type="
                + type
                + ", m="
                + m
                + ", ef_construction="
                + efConstruction
                + ", confidence_interval="
                + confidenceInterval
                + ", rescore_vector="
                + (rescoreVector == null ? "none" : rescoreVector)
                + "}";
        }

        @Override
<<<<<<< HEAD
        public boolean updatableTo(IndexOptions update) {
=======
        public boolean updatableTo(DenseVectorIndexOptions update) {
>>>>>>> 741d55ac
            boolean updatable = false;
            if (update.type.equals(BasicVectorIndexType.INT4_HNSW)) {
                Int4HnswIndexOptions int4HnswIndexOptions = (Int4HnswIndexOptions) update;
                // fewer connections would break assumptions on max number of connections (based on largest previous graph) during merge
                // quantization could not behave as expected with different confidence intervals (and quantiles) to be created
                updatable = int4HnswIndexOptions.m >= this.m && confidenceInterval == int4HnswIndexOptions.confidenceInterval;
            } else if (update.type.equals(BasicVectorIndexType.BBQ_HNSW)) {
                updatable = ((BBQHnswIndexOptions) update).m >= m;
            }
            return updatable;
        }
    }

    static class Int4FlatIndexOptions extends QuantizedIndexOptions {
        private final float confidenceInterval;

        Int4FlatIndexOptions(Float confidenceInterval, RescoreVector rescoreVector) {
            super(BasicVectorIndexType.INT4_FLAT, rescoreVector);
            // The default confidence interval for int4 is dynamic quantiles, this provides the best relevancy and is
            // effectively required for int4 to behave well across a wide range of data.
            this.confidenceInterval = confidenceInterval == null ? 0f : confidenceInterval;
        }

        @Override
        public KnnVectorsFormat getVectorsFormat(ElementType elementType) {
            assert elementType == ElementType.FLOAT;
            return new ES813Int8FlatVectorFormat(confidenceInterval, 4, true);
        }

        @Override
        public XContentBuilder toXContent(XContentBuilder builder, Params params) throws IOException {
            builder.startObject();
            builder.field("type", type);
            builder.field("confidence_interval", confidenceInterval);
            if (rescoreVector != null) {
                rescoreVector.toXContent(builder, params);
            }
            builder.endObject();
            return builder;
        }

        @Override
        public boolean doEquals(DenseVectorIndexOptions o) {
            if (this == o) return true;
            if (o == null || getClass() != o.getClass()) return false;
            Int4FlatIndexOptions that = (Int4FlatIndexOptions) o;
            return Objects.equals(confidenceInterval, that.confidenceInterval) && Objects.equals(rescoreVector, that.rescoreVector);
        }

        @Override
        public int doHashCode() {
            return Objects.hash(confidenceInterval, rescoreVector);
        }

        @Override
        boolean isFlat() {
            return true;
        }

        @Override
        public String toString() {
            return "{type=" + type + ", confidence_interval=" + confidenceInterval + ", rescore_vector=" + rescoreVector + "}";
        }

        @Override
<<<<<<< HEAD
        public boolean updatableTo(IndexOptions update) {
=======
        public boolean updatableTo(DenseVectorIndexOptions update) {
>>>>>>> 741d55ac
            // TODO: add support for updating from flat, hnsw, and int8_hnsw and updating params
            return update.type.equals(this.type)
                || update.type.equals(BasicVectorIndexType.HNSW)
                || update.type.equals(BasicVectorIndexType.INT8_HNSW)
                || update.type.equals(BasicVectorIndexType.INT4_HNSW)
                || update.type.equals(BasicVectorIndexType.BBQ_HNSW)
                || update.type.equals(BasicVectorIndexType.BBQ_FLAT);
        }

    }

    public static class Int8HnswIndexOptions extends QuantizedIndexOptions {
        private final int m;
        private final int efConstruction;
        private final Float confidenceInterval;

        public Int8HnswIndexOptions(int m, int efConstruction, Float confidenceInterval, RescoreVector rescoreVector) {
            super(BasicVectorIndexType.INT8_HNSW, rescoreVector);
            this.m = m;
            this.efConstruction = efConstruction;
            this.confidenceInterval = confidenceInterval;
        }

        @Override
        public KnnVectorsFormat getVectorsFormat(ElementType elementType) {
            assert elementType == ElementType.FLOAT;
            return new ES814HnswScalarQuantizedVectorsFormat(m, efConstruction, confidenceInterval, 7, false);
        }

        @Override
        public XContentBuilder toXContent(XContentBuilder builder, Params params) throws IOException {
            builder.startObject();
            builder.field("type", type);
            builder.field("m", m);
            builder.field("ef_construction", efConstruction);
            if (confidenceInterval != null) {
                builder.field("confidence_interval", confidenceInterval);
            }
            if (rescoreVector != null) {
                rescoreVector.toXContent(builder, params);
            }
            builder.endObject();
            return builder;
        }

        @Override
        public boolean doEquals(DenseVectorIndexOptions o) {
            if (this == o) return true;
            if (o == null || getClass() != o.getClass()) return false;
            Int8HnswIndexOptions that = (Int8HnswIndexOptions) o;
            return m == that.m
                && efConstruction == that.efConstruction
                && Objects.equals(confidenceInterval, that.confidenceInterval)
                && Objects.equals(rescoreVector, that.rescoreVector);
        }

        @Override
        public int doHashCode() {
            return Objects.hash(m, efConstruction, confidenceInterval, rescoreVector);
        }

        @Override
        boolean isFlat() {
            return false;
        }

        @Override
        public String toString() {
            return "{type="
                + type
                + ", m="
                + m
                + ", ef_construction="
                + efConstruction
                + ", confidence_interval="
                + confidenceInterval
                + ", rescore_vector="
                + (rescoreVector == null ? "none" : rescoreVector)
                + "}";
        }

        @Override
<<<<<<< HEAD
        public boolean updatableTo(IndexOptions update) {
=======
        public boolean updatableTo(DenseVectorIndexOptions update) {
>>>>>>> 741d55ac
            boolean updatable;
            if (update.type.equals(this.type)) {
                Int8HnswIndexOptions int8HnswIndexOptions = (Int8HnswIndexOptions) update;
                // fewer connections would break assumptions on max number of connections (based on largest previous graph) during merge
                // quantization could not behave as expected with different confidence intervals (and quantiles) to be created
                updatable = int8HnswIndexOptions.m >= this.m;
                updatable &= confidenceInterval == null
                    || int8HnswIndexOptions.confidenceInterval != null
                        && confidenceInterval.equals(int8HnswIndexOptions.confidenceInterval);
            } else {
                updatable = update.type.equals(BasicVectorIndexType.INT4_HNSW) && ((Int4HnswIndexOptions) update).m >= this.m
                    || (update.type.equals(BasicVectorIndexType.BBQ_HNSW) && ((BBQHnswIndexOptions) update).m >= m);
            }
            return updatable;
        }
    }

    static class HnswIndexOptions extends DenseVectorIndexOptions {
        private final int m;
        private final int efConstruction;

        HnswIndexOptions(int m, int efConstruction) {
            super(BasicVectorIndexType.HNSW);
            this.m = m;
            this.efConstruction = efConstruction;
        }

        @Override
        public KnnVectorsFormat getVectorsFormat(ElementType elementType) {
            if (elementType == ElementType.BIT) {
                return new ES815HnswBitVectorsFormat(m, efConstruction);
            }
            return new Lucene99HnswVectorsFormat(m, efConstruction, 1, null);
        }

        @Override
<<<<<<< HEAD
        public boolean updatableTo(IndexOptions update) {
=======
        public boolean updatableTo(DenseVectorIndexOptions update) {
>>>>>>> 741d55ac
            boolean updatable = update.type.equals(this.type);
            if (updatable) {
                // fewer connections would break assumptions on max number of connections (based on largest previous graph) during merge
                HnswIndexOptions hnswIndexOptions = (HnswIndexOptions) update;
                updatable = hnswIndexOptions.m >= this.m;
            }
            return updatable
                || (update.type.equals(BasicVectorIndexType.INT8_HNSW) && ((Int8HnswIndexOptions) update).m >= m)
                || (update.type.equals(BasicVectorIndexType.INT4_HNSW) && ((Int4HnswIndexOptions) update).m >= m)
                || (update.type.equals(BasicVectorIndexType.BBQ_HNSW) && ((BBQHnswIndexOptions) update).m >= m);
        }

        @Override
        public XContentBuilder toXContent(XContentBuilder builder, Params params) throws IOException {
            builder.startObject();
            builder.field("type", type);
            builder.field("m", m);
            builder.field("ef_construction", efConstruction);
            builder.endObject();
            return builder;
        }

        @Override
        public boolean doEquals(DenseVectorIndexOptions o) {
            if (this == o) return true;
            if (o == null || getClass() != o.getClass()) return false;
            HnswIndexOptions that = (HnswIndexOptions) o;
            return m == that.m && efConstruction == that.efConstruction;
        }

        @Override
        public int doHashCode() {
            return Objects.hash(m, efConstruction);
        }

        @Override
        boolean isFlat() {
            return false;
        }

        @Override
        public String toString() {
            return "{type=" + type + ", m=" + m + ", ef_construction=" + efConstruction + "}";
        }
    }

    public static class BBQHnswIndexOptions extends QuantizedIndexOptions {
        private final int m;
        private final int efConstruction;

        public BBQHnswIndexOptions(int m, int efConstruction, RescoreVector rescoreVector) {
            super(BasicVectorIndexType.BBQ_HNSW, rescoreVector);
            this.m = m;
            this.efConstruction = efConstruction;
        }

        @Override
        public KnnVectorsFormat getVectorsFormat(ElementType elementType) {
            assert elementType == ElementType.FLOAT;
            return new ES818HnswBinaryQuantizedVectorsFormat(m, efConstruction);
        }

        @Override
<<<<<<< HEAD
        public boolean updatableTo(IndexOptions update) {
=======
        public boolean updatableTo(DenseVectorIndexOptions update) {
>>>>>>> 741d55ac
            return update.type.equals(this.type) && ((BBQHnswIndexOptions) update).m >= this.m;
        }

        @Override
<<<<<<< HEAD
        protected boolean doEquals(IndexOptions other) {
=======
        boolean doEquals(DenseVectorIndexOptions other) {
>>>>>>> 741d55ac
            BBQHnswIndexOptions that = (BBQHnswIndexOptions) other;
            return m == that.m && efConstruction == that.efConstruction && Objects.equals(rescoreVector, that.rescoreVector);
        }

        @Override
        protected int doHashCode() {
            return Objects.hash(m, efConstruction, rescoreVector);
        }

        @Override
        boolean isFlat() {
            return false;
        }

        @Override
        public XContentBuilder toXContent(XContentBuilder builder, Params params) throws IOException {
            builder.startObject();
            builder.field("type", type);
            builder.field("m", m);
            builder.field("ef_construction", efConstruction);
            if (rescoreVector != null) {
                rescoreVector.toXContent(builder, params);
            }
            builder.endObject();
            return builder;
        }

        @Override
        public boolean validateDimension(int dim, boolean throwOnError) {
            boolean supportsDimension = type.supportsDimension(dim);
            if (throwOnError && supportsDimension == false) {
                throw new IllegalArgumentException(
                    type.name() + " does not support dimensions fewer than " + BBQ_MIN_DIMS + "; provided=" + dim
                );
            }
            return supportsDimension;
        }
    }

    static class BBQFlatIndexOptions extends QuantizedIndexOptions {
        private final int CLASS_NAME_HASH = this.getClass().getName().hashCode();

        BBQFlatIndexOptions(RescoreVector rescoreVector) {
            super(BasicVectorIndexType.BBQ_FLAT, rescoreVector);
        }

        @Override
        public KnnVectorsFormat getVectorsFormat(ElementType elementType) {
            assert elementType == ElementType.FLOAT;
            return new ES818BinaryQuantizedVectorsFormat();
        }

        @Override
<<<<<<< HEAD
        public boolean updatableTo(IndexOptions update) {
            return update.type.equals(this.type) || update.type.equals(BasicVectorIndexType.BBQ_HNSW);
        }

        @Override
        protected boolean doEquals(IndexOptions other) {
=======
        public boolean updatableTo(DenseVectorIndexOptions update) {
            return update.type.equals(this.type) || update.type.equals(VectorIndexType.BBQ_HNSW);
        }

        @Override
        boolean doEquals(DenseVectorIndexOptions other) {
>>>>>>> 741d55ac
            return other instanceof BBQFlatIndexOptions;
        }

        @Override
        protected int doHashCode() {
            return CLASS_NAME_HASH;
        }

        @Override
        boolean isFlat() {
            return true;
        }

        @Override
        public XContentBuilder toXContent(XContentBuilder builder, Params params) throws IOException {
            builder.startObject();
            builder.field("type", type);
            if (rescoreVector != null) {
                rescoreVector.toXContent(builder, params);
            }
            builder.endObject();
            return builder;
        }

        @Override
        public boolean validateDimension(int dim, boolean throwOnError) {
            boolean supportsDimension = type.supportsDimension(dim);
            if (throwOnError && supportsDimension == false) {
                throw new IllegalArgumentException(
                    type.name() + " does not support dimensions fewer than " + BBQ_MIN_DIMS + "; provided=" + dim
                );
            }
            return supportsDimension;
        }

    }

    static class BBQIVFIndexOptions extends QuantizedIndexOptions {
        final int clusterSize;
        final int defaultNProbe;

        BBQIVFIndexOptions(int clusterSize, int defaultNProbe, RescoreVector rescoreVector) {
<<<<<<< HEAD
            super(BasicVectorIndexType.BBQ_IVF, rescoreVector);
=======
            super(VectorIndexType.BBQ_DISK, rescoreVector);
>>>>>>> 741d55ac
            this.clusterSize = clusterSize;
            this.defaultNProbe = defaultNProbe;
        }

        @Override
        public KnnVectorsFormat getVectorsFormat(ElementType elementType) {
            assert elementType == ElementType.FLOAT;
            return new IVFVectorsFormat(clusterSize);
        }

        @Override
<<<<<<< HEAD
        public boolean updatableTo(IndexOptions update) {
=======
        public boolean updatableTo(DenseVectorIndexOptions update) {
>>>>>>> 741d55ac
            return update.type.equals(this.type);
        }

        @Override
<<<<<<< HEAD
        protected boolean doEquals(IndexOptions other) {
=======
        boolean doEquals(DenseVectorIndexOptions other) {
>>>>>>> 741d55ac
            BBQIVFIndexOptions that = (BBQIVFIndexOptions) other;
            return clusterSize == that.clusterSize
                && defaultNProbe == that.defaultNProbe
                && Objects.equals(rescoreVector, that.rescoreVector);
        }

        @Override
        protected int doHashCode() {
            return Objects.hash(clusterSize, defaultNProbe, rescoreVector);
        }

        @Override
        boolean isFlat() {
            return false;
        }

        @Override
        public XContentBuilder toXContent(XContentBuilder builder, Params params) throws IOException {
            builder.startObject();
            builder.field("type", type);
            builder.field("cluster_size", clusterSize);
            builder.field("default_n_probe", defaultNProbe);
            if (rescoreVector != null) {
                rescoreVector.toXContent(builder, params);
            }
            builder.endObject();
            return builder;
        }
    }

    public record RescoreVector(float oversample) implements ToXContentObject {
        static final String NAME = "rescore_vector";
        static final String OVERSAMPLE = "oversample";

        static RescoreVector fromIndexOptions(Map<String, ?> indexOptionsMap, IndexVersion indexVersion) {
            Object rescoreVectorNode = indexOptionsMap.remove(NAME);
            if (rescoreVectorNode == null) {
                return null;
            }
            Map<String, Object> mappedNode = XContentMapValues.nodeMapValue(rescoreVectorNode, NAME);
            Object oversampleNode = mappedNode.get(OVERSAMPLE);
            if (oversampleNode == null) {
                throw new IllegalArgumentException("Invalid rescore_vector value. Missing required field " + OVERSAMPLE);
            }
            float oversampleValue = (float) XContentMapValues.nodeDoubleValue(oversampleNode);
            if (oversampleValue == 0 && allowsZeroRescore(indexVersion) == false) {
                throw new IllegalArgumentException("oversample must be greater than 1");
            }
            if (oversampleValue < 1 && oversampleValue != 0) {
                throw new IllegalArgumentException("oversample must be greater than 1 or exactly 0");
            } else if (oversampleValue > 10) {
                throw new IllegalArgumentException("oversample must be less than or equal to 10");
            }
            return new RescoreVector(oversampleValue);
        }

        @Override
        public XContentBuilder toXContent(XContentBuilder builder, Params params) throws IOException {
            builder.startObject(NAME);
            builder.field(OVERSAMPLE, oversample);
            builder.endObject();
            return builder;
        }
    }

<<<<<<< HEAD
    public static final TypeParser parser(Function<String, DenseVectorFieldMapper.VectorIndexType> denseVectorIndexType) {
        return new TypeParser((n, c) -> new Builder(n, c.indexVersionCreated(), denseVectorIndexType), notInMultiFields(CONTENT_TYPE));
    }

    // public static final TypeParser PARSER = new TypeParser(
    // (n, c) -> new Builder(n, c.indexVersionCreated()),
    // notInMultiFields(CONTENT_TYPE)
    // );
=======
    public static final TypeParser PARSER = new TypeParser(
        (n, c) -> new Builder(
            n,
            c.getIndexSettings().getIndexVersionCreated(),
            INDEX_MAPPING_SOURCE_SYNTHETIC_VECTORS_SETTING.get(c.getIndexSettings().getSettings())
        ),
        notInMultiFields(CONTENT_TYPE)
    );
>>>>>>> 741d55ac

    public static final class DenseVectorFieldType extends SimpleMappedFieldType {
        private final ElementType elementType;
        private final Integer dims;
        private final boolean indexed;
        private final VectorSimilarity similarity;
        private final IndexVersion indexVersionCreated;
        private final DenseVectorIndexOptions indexOptions;
        private final boolean isSyntheticSource;

        public DenseVectorFieldType(
            String name,
            IndexVersion indexVersionCreated,
            ElementType elementType,
            Integer dims,
            boolean indexed,
            VectorSimilarity similarity,
            DenseVectorIndexOptions indexOptions,
            Map<String, String> meta,
            boolean isSyntheticSource
        ) {
            super(name, indexed, false, indexed == false, TextSearchInfo.NONE, meta);
            this.elementType = elementType;
            this.dims = dims;
            this.indexed = indexed;
            this.similarity = similarity;
            this.indexVersionCreated = indexVersionCreated;
            this.indexOptions = indexOptions;
            this.isSyntheticSource = isSyntheticSource;
        }

        @Override
        public String typeName() {
            return CONTENT_TYPE;
        }

        @Override
        public ValueFetcher valueFetcher(SearchExecutionContext context, String format) {
            if (format != null) {
                throw new IllegalArgumentException("Field [" + name() + "] of type [" + typeName() + "] doesn't support formats.");
            }
            return new ArraySourceValueFetcher(name(), context) {
                @Override
                protected Object parseSourceValue(Object value) {
                    return value;
                }
            };
        }

        @Override
        public DocValueFormat docValueFormat(String format, ZoneId timeZone) {
            return DocValueFormat.DENSE_VECTOR;
        }

        @Override
        public boolean isAggregatable() {
            return false;
        }

        @Override
        public boolean isVectorEmbedding() {
            return true;
        }

        @Override
        public IndexFieldData.Builder fielddataBuilder(FieldDataContext fieldDataContext) {
            return elementType.fielddataBuilder(this, fieldDataContext);
        }

        @Override
        public Query existsQuery(SearchExecutionContext context) {
            return new FieldExistsQuery(name());
        }

        @Override
        public Query termQuery(Object value, SearchExecutionContext context) {
            throw new IllegalArgumentException("Field [" + name() + "] of type [" + typeName() + "] doesn't support term queries");
        }

        public Query createExactKnnQuery(VectorData queryVector, Float vectorSimilarity) {
            if (isIndexed() == false) {
                throw new IllegalArgumentException(
                    "to perform knn search on field [" + name() + "], its mapping must have [index] set to [true]"
                );
            }
            Query knnQuery = switch (elementType) {
                case BYTE -> createExactKnnByteQuery(queryVector.asByteVector());
                case FLOAT -> createExactKnnFloatQuery(queryVector.asFloatVector());
                case BIT -> createExactKnnBitQuery(queryVector.asByteVector());
            };
            if (vectorSimilarity != null) {
                knnQuery = new VectorSimilarityQuery(knnQuery, vectorSimilarity, similarity.score(vectorSimilarity, elementType, dims));
            }
            return knnQuery;
        }

        private Query createExactKnnBitQuery(byte[] queryVector) {
            elementType.checkDimensions(dims, queryVector.length);
            return new DenseVectorQuery.Bytes(queryVector, name());
        }

        private Query createExactKnnByteQuery(byte[] queryVector) {
            elementType.checkDimensions(dims, queryVector.length);
            if (similarity == VectorSimilarity.DOT_PRODUCT || similarity == VectorSimilarity.COSINE) {
                float squaredMagnitude = VectorUtil.dotProduct(queryVector, queryVector);
                elementType.checkVectorMagnitude(similarity, ElementType.errorByteElementsAppender(queryVector), squaredMagnitude);
            }
            return new DenseVectorQuery.Bytes(queryVector, name());
        }

        private Query createExactKnnFloatQuery(float[] queryVector) {
            elementType.checkDimensions(dims, queryVector.length);
            elementType.checkVectorBounds(queryVector);
            if (similarity == VectorSimilarity.DOT_PRODUCT || similarity == VectorSimilarity.COSINE) {
                float squaredMagnitude = VectorUtil.dotProduct(queryVector, queryVector);
                elementType.checkVectorMagnitude(similarity, ElementType.errorFloatElementsAppender(queryVector), squaredMagnitude);
                if (similarity == VectorSimilarity.COSINE
                    && indexVersionCreated.onOrAfter(NORMALIZE_COSINE)
                    && isNotUnitVector(squaredMagnitude)) {
                    float length = (float) Math.sqrt(squaredMagnitude);
                    queryVector = Arrays.copyOf(queryVector, queryVector.length);
                    for (int i = 0; i < queryVector.length; i++) {
                        queryVector[i] /= length;
                    }
                }
            }
            return new DenseVectorQuery.Floats(queryVector, name());
        }

        public Query createKnnQuery(
            VectorData queryVector,
            int k,
            int numCands,
            Float oversample,
            Query filter,
            Float similarityThreshold,
            BitSetProducer parentFilter,
            FilterHeuristic heuristic,
            boolean hnswEarlyTermination
        ) {
            if (isIndexed() == false) {
                throw new IllegalArgumentException(
                    "to perform knn search on field [" + name() + "], its mapping must have [index] set to [true]"
                );
            }
            if (dims == null) {
                return new MatchNoDocsQuery("No data has been indexed for field [" + name() + "]");
            }
            KnnSearchStrategy knnSearchStrategy = heuristic.getKnnSearchStrategy();
            return switch (getElementType()) {
                case BYTE -> createKnnByteQuery(
                    queryVector.asByteVector(),
                    k,
                    numCands,
                    filter,
                    similarityThreshold,
                    parentFilter,
                    knnSearchStrategy,
                    hnswEarlyTermination
                );
                case FLOAT -> createKnnFloatQuery(
                    queryVector.asFloatVector(),
                    k,
                    numCands,
                    oversample,
                    filter,
                    similarityThreshold,
                    parentFilter,
                    knnSearchStrategy,
                    hnswEarlyTermination
                );
                case BIT -> createKnnBitQuery(
                    queryVector.asByteVector(),
                    k,
                    numCands,
                    filter,
                    similarityThreshold,
                    parentFilter,
                    knnSearchStrategy,
                    hnswEarlyTermination
                );
            };
        }

        private boolean needsRescore(Float rescoreOversample) {
            return rescoreOversample != null && rescoreOversample > 0 && isQuantized();
        }

        private boolean isQuantized() {
            return indexOptions != null && indexOptions.type != null && indexOptions.type.isQuantized();
        }

        private Query createKnnBitQuery(
            byte[] queryVector,
            int k,
            int numCands,
            Query filter,
            Float similarityThreshold,
            BitSetProducer parentFilter,
            KnnSearchStrategy searchStrategy,
            boolean hnswEarlyTermination
        ) {
            elementType.checkDimensions(dims, queryVector.length);
            Query knnQuery;
            if (indexOptions != null && indexOptions.isFlat()) {
                var exactKnnQuery = parentFilter != null
                    ? new DiversifyingParentBlockQuery(parentFilter, createExactKnnBitQuery(queryVector))
                    : createExactKnnBitQuery(queryVector);
                knnQuery = filter == null
                    ? exactKnnQuery
                    : new BooleanQuery.Builder().add(exactKnnQuery, BooleanClause.Occur.SHOULD)
                        .add(filter, BooleanClause.Occur.FILTER)
                        .build();
            } else {
                knnQuery = parentFilter != null
                    ? new ESDiversifyingChildrenByteKnnVectorQuery(name(), queryVector, filter, k, numCands, parentFilter, searchStrategy)
                    : new ESKnnByteVectorQuery(name(), queryVector, k, numCands, filter, searchStrategy);
                if (hnswEarlyTermination) {
                    knnQuery = maybeWrapPatience(knnQuery);
                }
            }
            if (similarityThreshold != null) {
                knnQuery = new VectorSimilarityQuery(
                    knnQuery,
                    similarityThreshold,
                    similarity.score(similarityThreshold, elementType, dims)
                );
            }
            return knnQuery;
        }

        private Query createKnnByteQuery(
            byte[] queryVector,
            int k,
            int numCands,
            Query filter,
            Float similarityThreshold,
            BitSetProducer parentFilter,
            KnnSearchStrategy searchStrategy,
            boolean hnswEarlyTermination
        ) {
            elementType.checkDimensions(dims, queryVector.length);

            if (similarity == VectorSimilarity.DOT_PRODUCT || similarity == VectorSimilarity.COSINE) {
                float squaredMagnitude = VectorUtil.dotProduct(queryVector, queryVector);
                elementType.checkVectorMagnitude(similarity, ElementType.errorByteElementsAppender(queryVector), squaredMagnitude);
            }
            Query knnQuery;
            if (indexOptions != null && indexOptions.isFlat()) {
                var exactKnnQuery = parentFilter != null
                    ? new DiversifyingParentBlockQuery(parentFilter, createExactKnnByteQuery(queryVector))
                    : createExactKnnByteQuery(queryVector);
                knnQuery = filter == null
                    ? exactKnnQuery
                    : new BooleanQuery.Builder().add(exactKnnQuery, BooleanClause.Occur.SHOULD)
                        .add(filter, BooleanClause.Occur.FILTER)
                        .build();
            } else {
                knnQuery = parentFilter != null
                    ? new ESDiversifyingChildrenByteKnnVectorQuery(name(), queryVector, filter, k, numCands, parentFilter, searchStrategy)
                    : new ESKnnByteVectorQuery(name(), queryVector, k, numCands, filter, searchStrategy);
                if (hnswEarlyTermination) {
                    knnQuery = maybeWrapPatience(knnQuery);
                }
            }
            if (similarityThreshold != null) {
                knnQuery = new VectorSimilarityQuery(
                    knnQuery,
                    similarityThreshold,
                    similarity.score(similarityThreshold, elementType, dims)
                );
            }
            return knnQuery;
        }

        private Query maybeWrapPatience(Query knnQuery) {
            Query finalQuery = knnQuery;
            if (knnQuery instanceof KnnByteVectorQuery knnByteVectorQuery && canApplyPatienceQuery()) {
                finalQuery = PatienceKnnVectorQuery.fromByteQuery(knnByteVectorQuery);
            } else if (knnQuery instanceof KnnFloatVectorQuery knnFloatVectorQuery && canApplyPatienceQuery()) {
                finalQuery = PatienceKnnVectorQuery.fromFloatQuery(knnFloatVectorQuery);
            }
            return finalQuery;
        }

        private boolean canApplyPatienceQuery() {
            return indexOptions instanceof HnswIndexOptions
                || indexOptions instanceof Int8HnswIndexOptions
                || indexOptions instanceof Int4HnswIndexOptions
                || indexOptions instanceof BBQHnswIndexOptions;
        }

        private Query createKnnFloatQuery(
            float[] queryVector,
            int k,
            int numCands,
            Float queryOversample,
            Query filter,
            Float similarityThreshold,
            BitSetProducer parentFilter,
            KnnSearchStrategy knnSearchStrategy,
            boolean hnswEarlyTermination
        ) {
            elementType.checkDimensions(dims, queryVector.length);
            elementType.checkVectorBounds(queryVector);
            if (similarity == VectorSimilarity.DOT_PRODUCT || similarity == VectorSimilarity.COSINE) {
                float squaredMagnitude = VectorUtil.dotProduct(queryVector, queryVector);
                elementType.checkVectorMagnitude(similarity, ElementType.errorFloatElementsAppender(queryVector), squaredMagnitude);
                if (similarity == VectorSimilarity.COSINE
                    && indexVersionCreated.onOrAfter(NORMALIZE_COSINE)
                    && isNotUnitVector(squaredMagnitude)) {
                    float length = (float) Math.sqrt(squaredMagnitude);
                    queryVector = Arrays.copyOf(queryVector, queryVector.length);
                    for (int i = 0; i < queryVector.length; i++) {
                        queryVector[i] /= length;
                    }
                }
            }

            int adjustedK = k;
            // By default utilize the quantized oversample is configured
            // allow the user provided at query time overwrite
            Float oversample = queryOversample;
            if (oversample == null
                && indexOptions instanceof QuantizedIndexOptions quantizedIndexOptions
                && quantizedIndexOptions.rescoreVector != null) {
                oversample = quantizedIndexOptions.rescoreVector.oversample;
            }
            boolean rescore = needsRescore(oversample);
            if (rescore) {
                // Will get k * oversample for rescoring, and get the top k
                adjustedK = Math.min((int) Math.ceil(k * oversample), OVERSAMPLE_LIMIT);
                numCands = Math.max(adjustedK, numCands);
            }
            Query knnQuery;
            if (indexOptions != null && indexOptions.isFlat()) {
                var exactKnnQuery = parentFilter != null
                    ? new DiversifyingParentBlockQuery(parentFilter, createExactKnnFloatQuery(queryVector))
                    : createExactKnnFloatQuery(queryVector);
                knnQuery = filter == null
                    ? exactKnnQuery
                    : new BooleanQuery.Builder().add(exactKnnQuery, BooleanClause.Occur.SHOULD)
                        .add(filter, BooleanClause.Occur.FILTER)
                        .build();
            } else if (indexOptions instanceof BBQIVFIndexOptions bbqIndexOptions) {
                knnQuery = parentFilter != null
                    ? new DiversifyingChildrenIVFKnnFloatVectorQuery(
                        name(),
                        queryVector,
                        adjustedK,
                        numCands,
                        filter,
                        parentFilter,
                        bbqIndexOptions.defaultNProbe
                    )
                    : new IVFKnnFloatVectorQuery(name(), queryVector, adjustedK, numCands, filter, bbqIndexOptions.defaultNProbe);
            } else {
                knnQuery = parentFilter != null
                    ? new ESDiversifyingChildrenFloatKnnVectorQuery(
                        name(),
                        queryVector,
                        filter,
                        adjustedK,
                        numCands,
                        parentFilter,
                        knnSearchStrategy
                    )
                    : new ESKnnFloatVectorQuery(name(), queryVector, adjustedK, numCands, filter, knnSearchStrategy);
                if (hnswEarlyTermination) {
                    knnQuery = maybeWrapPatience(knnQuery);
                }
            }
            if (rescore) {
                knnQuery = RescoreKnnVectorQuery.fromInnerQuery(
                    name(),
                    queryVector,
                    similarity.vectorSimilarityFunction(indexVersionCreated, ElementType.FLOAT),
                    k,
                    adjustedK,
                    knnQuery
                );
            }
            if (similarityThreshold != null) {
                knnQuery = new VectorSimilarityQuery(
                    knnQuery,
                    similarityThreshold,
                    similarity.score(similarityThreshold, elementType, dims)
                );
            }
            return knnQuery;
        }

        public VectorSimilarity getSimilarity() {
            return similarity;
        }

        public int getVectorDimensions() {
            return dims;
        }

        public ElementType getElementType() {
            return elementType;
        }

        public DenseVectorIndexOptions getIndexOptions() {
            return indexOptions;
        }

        @Override
        public BlockLoader blockLoader(MappedFieldType.BlockLoaderContext blContext) {
            if (elementType != ElementType.FLOAT) {
                // Just float dense vector support for now
                return null;
            }

            if (dims == null) {
                // No data has been indexed yet
                return BlockLoader.CONSTANT_NULLS;
            }

            if (indexed) {
                return new BlockDocValuesReader.DenseVectorBlockLoader(name(), dims);
            }

            if (hasDocValues() && (blContext.fieldExtractPreference() != FieldExtractPreference.STORED || isSyntheticSource)) {
                return new BlockDocValuesReader.DenseVectorFromBinaryBlockLoader(name(), dims, indexVersionCreated);
            }

            BlockSourceReader.LeafIteratorLookup lookup = BlockSourceReader.lookupMatchingAll();
            return new BlockSourceReader.DenseVectorBlockLoader(sourceValueFetcher(blContext.sourcePaths(name())), lookup, dims);
        }

        private SourceValueFetcher sourceValueFetcher(Set<String> sourcePaths) {
            return new SourceValueFetcher(sourcePaths, null) {
                @Override
                protected Object parseSourceValue(Object value) {
                    if (value.equals("")) {
                        return null;
                    }
                    return NumberFieldMapper.NumberType.FLOAT.parse(value, false);
                }

                @Override
                public List<Object> fetchValues(Source source, int doc, List<Object> ignoredValues) {
                    List<Object> result = super.fetchValues(source, doc, ignoredValues);
                    assert result.size() == dims : "Unexpected number of dimensions; got " + result.size() + " but expected " + dims;
                    return result;
                }
            };
        }
    }

    private final DenseVectorIndexOptions indexOptions;
    private final IndexVersion indexCreatedVersion;
<<<<<<< HEAD
    private final Function<String, DenseVectorFieldMapper.VectorIndexType> denseVectorIndexType;
=======
    private final boolean isSyntheticVector;
>>>>>>> 741d55ac

    private DenseVectorFieldMapper(
        String simpleName,
        MappedFieldType mappedFieldType,
        BuilderParams params,
<<<<<<< HEAD
        IndexOptions indexOptions,
        IndexVersion indexCreatedVersion,
        Function<String, DenseVectorFieldMapper.VectorIndexType> denseVectorIndexType
=======
        DenseVectorIndexOptions indexOptions,
        IndexVersion indexCreatedVersion,
        boolean isSyntheticVector
>>>>>>> 741d55ac
    ) {
        super(simpleName, mappedFieldType, params);
        this.indexOptions = indexOptions;
        this.indexCreatedVersion = indexCreatedVersion;
<<<<<<< HEAD
        this.denseVectorIndexType = denseVectorIndexType;
=======
        this.isSyntheticVector = isSyntheticVector;
>>>>>>> 741d55ac
    }

    @Override
    public DenseVectorFieldType fieldType() {
        return (DenseVectorFieldType) super.fieldType();
    }

    @Override
    public boolean parsesArrayValue() {
        return true;
    }

    @Override
    public void parse(DocumentParserContext context) throws IOException {
        if (context.doc().getByKey(fieldType().name()) != null) {
            throw new IllegalArgumentException(
                "Field ["
                    + fullPath()
                    + "] of type ["
                    + typeName()
                    + "] doesn't support indexing multiple values for the same field in the same document"
            );
        }
        if (Token.VALUE_NULL == context.parser().currentToken()) {
            return;
        }
        if (fieldType().dims == null) {
            int dims = fieldType().elementType.parseDimensionCount(context);
<<<<<<< HEAD
            if (fieldType().indexOptions != null) {
                fieldType().indexOptions.validateDimension(dims);
            }
            DenseVectorFieldType updatedDenseVectorFieldType = new DenseVectorFieldType(
                fieldType().name(),
                indexCreatedVersion,
                fieldType().elementType,
                dims,
                fieldType().indexed,
                fieldType().similarity,
                fieldType().indexOptions,
                fieldType().meta(),
                fieldType().isSyntheticSource
            );
            Mapper update = new DenseVectorFieldMapper(
                leafName(),
                updatedDenseVectorFieldType,
                builderParams,
                indexOptions,
                indexCreatedVersion,
                denseVectorIndexType
            );
=======
            DenseVectorFieldMapper.Builder builder = (Builder) getMergeBuilder();
            builder.dimensions(dims);
            Mapper update = builder.build(context.createDynamicMapperBuilderContext());
>>>>>>> 741d55ac
            context.addDynamicMapper(update);
            return;
        }
        if (fieldType().indexed) {
            parseKnnVectorAndIndex(context);
        } else {
            parseBinaryDocValuesVectorAndIndex(context);
        }
    }

    private void parseKnnVectorAndIndex(DocumentParserContext context) throws IOException {
        fieldType().elementType.parseKnnVectorAndIndex(context, this);
    }

    private void parseBinaryDocValuesVectorAndIndex(DocumentParserContext context) throws IOException {
        // encode array of floats as array of integers and store into buf
        // this code is here and not in the VectorEncoderDecoder so not to create extra arrays
        int dims = fieldType().dims;
        ElementType elementType = fieldType().elementType;
        int numBytes = indexCreatedVersion.onOrAfter(MAGNITUDE_STORED_INDEX_VERSION)
            ? elementType.getNumBytes(dims) + MAGNITUDE_BYTES
            : elementType.getNumBytes(dims);

        ByteBuffer byteBuffer = elementType.createByteBuffer(indexCreatedVersion, numBytes);
        VectorData vectorData = elementType.parseKnnVector(context, dims, (i, b) -> {
            if (b) {
                checkDimensionMatches(i, context);
            } else {
                checkDimensionExceeded(i, context);
            }
        }, fieldType().similarity);
        vectorData.addToBuffer(byteBuffer);
        if (indexCreatedVersion.onOrAfter(MAGNITUDE_STORED_INDEX_VERSION)) {
            // encode vector magnitude at the end
            double dotProduct = elementType.computeSquaredMagnitude(vectorData);
            float vectorMagnitude = (float) Math.sqrt(dotProduct);
            byteBuffer.putFloat(vectorMagnitude);
        }
        Field field = new BinaryDocValuesField(fieldType().name(), new BytesRef(byteBuffer.array()));
        context.doc().addWithKey(fieldType().name(), field);
    }

    private void checkDimensionExceeded(int index, DocumentParserContext context) {
        if (index >= fieldType().dims) {
            throw new IllegalArgumentException(
                "The ["
                    + typeName()
                    + "] field ["
                    + fullPath()
                    + "] in doc ["
                    + context.documentDescription()
                    + "] has more dimensions "
                    + "than defined in the mapping ["
                    + fieldType().dims
                    + "]"
            );
        }
    }

    private void checkDimensionMatches(int index, DocumentParserContext context) {
        if (index != fieldType().dims) {
            throw new IllegalArgumentException(
                "The ["
                    + typeName()
                    + "] field ["
                    + fullPath()
                    + "] in doc ["
                    + context.documentDescription()
                    + "] has a different number of dimensions "
                    + "["
                    + index
                    + "] than defined in the mapping ["
                    + fieldType().dims
                    + "]"
            );
        }
    }

    @Override
    protected void parseCreateField(DocumentParserContext context) {
        throw new AssertionError("parse is implemented directly");
    }

    @Override
    protected String contentType() {
        return CONTENT_TYPE;
    }

    @Override
    public FieldMapper.Builder getMergeBuilder() {
<<<<<<< HEAD
        return new Builder(leafName(), indexCreatedVersion, denseVectorIndexType).init(this);
    }

    private static IndexOptions parseIndexOptions(
        String fieldName,
        Object propNode,
        IndexVersion indexVersion,
        Function<String, DenseVectorFieldMapper.VectorIndexType> denseVectorIndexType
    ) {
=======
        return new Builder(leafName(), indexCreatedVersion, isSyntheticVector).init(this);
    }

    private static DenseVectorIndexOptions parseIndexOptions(String fieldName, Object propNode, IndexVersion indexVersion) {
>>>>>>> 741d55ac
        @SuppressWarnings("unchecked")
        Map<String, ?> indexOptionsMap = (Map<String, ?>) propNode;
        Object typeNode = indexOptionsMap.remove("type");
        if (typeNode == null) {
            throw new MapperParsingException("[index_options] requires field [type] to be configured");
        }
        String type = XContentMapValues.nodeStringValue(typeNode);
        Optional<VectorIndexType> vectorIndexType = Optional.ofNullable(denseVectorIndexType.apply(type));
        if (vectorIndexType.isEmpty()) {
            throw new MapperParsingException("Unknown vector index options type [" + type + "] for field [" + fieldName + "]");
        }
        VectorIndexType parsedType = vectorIndexType.get();
        return parsedType.parseIndexOptions(fieldName, indexOptionsMap, indexVersion);
    }

    /**
     * @return the custom kNN vectors format that is configured for this field or
     * {@code null} if the default format should be used.
     */
    public KnnVectorsFormat getKnnVectorsFormatForField(KnnVectorsFormat defaultFormat) {
        final KnnVectorsFormat format;
        if (indexOptions == null) {
            format = fieldType().elementType == ElementType.BIT ? new ES815HnswBitVectorsFormat() : defaultFormat;
        } else {
            format = indexOptions.getVectorsFormat(fieldType().elementType);
        }
        // It's legal to reuse the same format name as this is the same on-disk format.
        return new KnnVectorsFormat(format.getName()) {
            @Override
            public KnnVectorsWriter fieldsWriter(SegmentWriteState state) throws IOException {
                return format.fieldsWriter(state);
            }

            @Override
            public KnnVectorsReader fieldsReader(SegmentReadState state) throws IOException {
                return format.fieldsReader(state);
            }

            @Override
            public int getMaxDimensions(String fieldName) {
                return MAX_DIMS_COUNT;
            }

            @Override
            public String toString() {
                return format.toString();
            }
        };
    }

    @Override
    public SourceLoader.SyntheticVectorsLoader syntheticVectorsLoader() {
        if (isSyntheticVector) {
            var syntheticField = new IndexedSyntheticFieldLoader(indexCreatedVersion, fieldType().similarity);
            return new SyntheticVectorsPatchFieldLoader(syntheticField, syntheticField::copyVectorAsList);
        }
        return null;
    }

    @Override
    protected SyntheticSourceSupport syntheticSourceSupport() {
        return new SyntheticSourceSupport.Native(
            () -> fieldType().indexed
                ? new IndexedSyntheticFieldLoader(indexCreatedVersion, fieldType().similarity)
                : new DocValuesSyntheticFieldLoader(indexCreatedVersion)
        );
    }

    private class IndexedSyntheticFieldLoader extends SourceLoader.DocValuesBasedSyntheticFieldLoader {
        private FloatVectorValues floatValues;
        private ByteVectorValues byteValues;
        private NumericDocValues magnitudeReader;

        private boolean hasValue;
        private boolean hasMagnitude;
        private int ord;

        private final IndexVersion indexCreatedVersion;
        private final VectorSimilarity vectorSimilarity;

        private IndexedSyntheticFieldLoader(IndexVersion indexCreatedVersion, VectorSimilarity vectorSimilarity) {
            this.indexCreatedVersion = indexCreatedVersion;
            this.vectorSimilarity = vectorSimilarity;
        }

        @Override
        public DocValuesLoader docValuesLoader(LeafReader reader, int[] docIdsInLeaf) throws IOException {
            floatValues = reader.getFloatVectorValues(fullPath());
            if (floatValues != null) {
                if (shouldNormalize()) {
                    magnitudeReader = reader.getNumericDocValues(fullPath() + COSINE_MAGNITUDE_FIELD_SUFFIX);
                }
                return createLoader(floatValues.iterator(), true);
            }

            byteValues = reader.getByteVectorValues(fullPath());
            if (byteValues != null) {
                return createLoader(byteValues.iterator(), false);
            }

            return null;
        }

        private boolean shouldNormalize() {
            return indexCreatedVersion.onOrAfter(NORMALIZE_COSINE) && VectorSimilarity.COSINE.equals(vectorSimilarity);
        }

        private DocValuesLoader createLoader(KnnVectorValues.DocIndexIterator iterator, boolean checkMagnitude) {
            return docId -> {
                if (iterator.docID() > docId) {
                    return hasValue = false;
                }
                if (iterator.docID() == docId || iterator.advance(docId) == docId) {
                    ord = iterator.index();
                    hasValue = true;
                    hasMagnitude = checkMagnitude && magnitudeReader != null && magnitudeReader.advanceExact(docId);
                } else {
                    hasValue = false;
                }
                return hasValue;
            };
        }

        @Override
        public boolean hasValue() {
            return hasValue;
        }

        @Override
        public void write(XContentBuilder b) throws IOException {
            if (false == hasValue) {
                return;
            }
            float magnitude = hasMagnitude ? Float.intBitsToFloat((int) magnitudeReader.longValue()) : Float.NaN;
            b.startArray(leafName());
            if (floatValues != null) {
                for (float v : floatValues.vectorValue(ord)) {
                    b.value(hasMagnitude ? v * magnitude : v);
                }
            } else if (byteValues != null) {
                for (byte v : byteValues.vectorValue(ord)) {
                    b.value(v);
                }
            }
            b.endArray();
        }

        /**
         * Returns a deep-copied vector for the current document, either as a list of floats
         * (with optional cosine normalization) or a list of bytes.
         *
         * @throws IOException if reading fails
         */
        private List<?> copyVectorAsList() throws IOException {
            assert hasValue : "vector is null for ord=" + ord;
            if (floatValues != null) {
                float[] raw = floatValues.vectorValue(ord);
                List<Float> copyList = new ArrayList<>(raw.length);

                if (hasMagnitude) {
                    float mag = Float.intBitsToFloat((int) magnitudeReader.longValue());
                    for (int i = 0; i < raw.length; i++) {
                        copyList.add(raw[i] * mag);
                    }
                } else {
                    for (int i = 0; i < raw.length; i++) {
                        copyList.add(raw[i]);
                    }
                }
                return copyList;
            } else if (byteValues != null) {
                byte[] raw = byteValues.vectorValue(ord);
                List<Byte> copyList = new ArrayList<>(raw.length);
                for (int i = 0; i < raw.length; i++) {
                    copyList.add(raw[i]);
                }
                return copyList;
            }

            throw new IllegalStateException("No vector values available to copy.");
        }

        @Override
        public String fieldName() {
            return fullPath();
        }
    }

    private class DocValuesSyntheticFieldLoader extends SourceLoader.DocValuesBasedSyntheticFieldLoader {
        private BinaryDocValues values;
        private boolean hasValue;
        private final IndexVersion indexCreatedVersion;

        private DocValuesSyntheticFieldLoader(IndexVersion indexCreatedVersion) {
            this.indexCreatedVersion = indexCreatedVersion;
        }

        @Override
        public DocValuesLoader docValuesLoader(LeafReader leafReader, int[] docIdsInLeaf) throws IOException {
            values = leafReader.getBinaryDocValues(fullPath());
            if (values == null) {
                return null;
            }
            return docId -> {
                if (values.docID() > docId) {
                    return hasValue = false;
                }
                if (values.docID() == docId) {
                    return hasValue = true;
                }
                hasValue = docId == values.advance(docId);
                return hasValue;
            };
        }

        @Override
        public boolean hasValue() {
            return hasValue;
        }

        @Override
        public void write(XContentBuilder b) throws IOException {
            if (false == hasValue) {
                return;
            }
            b.startArray(leafName());
            BytesRef ref = values.binaryValue();
            ByteBuffer byteBuffer = ByteBuffer.wrap(ref.bytes, ref.offset, ref.length);
            if (indexCreatedVersion.onOrAfter(LITTLE_ENDIAN_FLOAT_STORED_INDEX_VERSION)) {
                byteBuffer.order(ByteOrder.LITTLE_ENDIAN);
            }
            int dims = fieldType().elementType == ElementType.BIT ? fieldType().dims / Byte.SIZE : fieldType().dims;
            for (int dim = 0; dim < dims; dim++) {
                fieldType().elementType.readAndWriteValue(byteBuffer, b);
            }
            b.endArray();
        }

        @Override
        public String fieldName() {
            return fullPath();
        }
    }

    /**
     * Interface for a function that takes a int and boolean
     */
    @FunctionalInterface
    public interface IntBooleanConsumer {
        void accept(int value, boolean isComplete);
    }
}<|MERGE_RESOLUTION|>--- conflicted
+++ resolved
@@ -112,7 +112,6 @@
 import java.util.Set;
 import java.util.function.Function;
 import java.util.function.Supplier;
-import java.util.stream.Collectors;
 import java.util.stream.Stream;
 
 import static org.elasticsearch.cluster.metadata.IndexMetadata.SETTING_INDEX_VERSION_CREATED;
@@ -182,9 +181,6 @@
         Setting.Property.Dynamic
     );
 
-<<<<<<< HEAD
-    // public static final SetOnce<Map<String, DenseVectorFieldMapper.VectorIndexType>> DENSE_VECTOR_INDEX_TYPES = new SetOnce<>();
-=======
     public static final Setting<Boolean> HNSW_EARLY_TERMINATION = Setting.boolSetting(
         "index.dense_vector.hnsw_enable_early_termination",
         DEFAULT_HNSW_EARLY_TERMINATION,
@@ -192,7 +188,6 @@
         Setting.Property.ServerlessPublic,
         Setting.Property.Dynamic
     );
->>>>>>> 741d55ac
 
     private static boolean hasRescoreIndexVersion(IndexVersion version) {
         return version.onOrAfter(IndexVersions.ADD_RESCORE_PARAMS_TO_QUANTIZED_VECTORS)
@@ -262,18 +257,6 @@
         final IndexVersion indexVersionCreated;
         final boolean isSyntheticVector;
 
-<<<<<<< HEAD
-        final Function<String, DenseVectorFieldMapper.VectorIndexType> denseVectorIndexType;
-
-        public Builder(
-            String name,
-            IndexVersion indexVersionCreated,
-            Function<String, DenseVectorFieldMapper.VectorIndexType> denseVectorIndexType
-        ) {
-            super(name);
-            this.indexVersionCreated = indexVersionCreated;
-            this.denseVectorIndexType = denseVectorIndexType;
-=======
         public Builder(String name, IndexVersion indexVersionCreated, boolean isSyntheticVector) {
             super(name);
             this.indexVersionCreated = indexVersionCreated;
@@ -307,7 +290,6 @@
                     }
                 });
             this.isSyntheticVector = isSyntheticVector;
->>>>>>> 741d55ac
             final boolean indexedByDefault = indexVersionCreated.onOrAfter(INDEXED_BY_DEFAULT_INDEX_VERSION);
             final boolean defaultInt8Hnsw = indexVersionCreated.onOrAfter(IndexVersions.DEFAULT_DENSE_VECTOR_TO_INT8_HNSW);
             final boolean defaultBBQ8Hnsw = indexVersionCreated.onOrAfter(IndexVersions.DEFAULT_DENSE_VECTOR_TO_BBQ_HNSW);
@@ -340,20 +322,8 @@
             this.indexOptions = new Parameter<>(
                 "index_options",
                 true,
-<<<<<<< HEAD
-                () -> defaultInt8Hnsw && elementType.getValue() == ElementType.FLOAT && this.indexed.getValue()
-                    ? new Int8HnswIndexOptions(
-                        Lucene99HnswVectorsFormat.DEFAULT_MAX_CONN,
-                        Lucene99HnswVectorsFormat.DEFAULT_BEAM_WIDTH,
-                        null,
-                        null
-                    )
-                    : null,
-                (n, c, o) -> o == null ? null : parseIndexOptions(n, o, indexVersionCreated, denseVectorIndexType),
-=======
                 () -> defaultIndexOptions(defaultInt8Hnsw, defaultBBQ8Hnsw),
                 (n, c, o) -> o == null ? null : parseIndexOptions(n, o, indexVersionCreated),
->>>>>>> 741d55ac
                 m -> toType(m).indexOptions,
                 (b, n, v) -> {
                     if (v != null) {
@@ -478,11 +448,7 @@
                 builderParams(this, context),
                 indexOptions.getValue(),
                 indexVersionCreated,
-<<<<<<< HEAD
-                denseVectorIndexType
-=======
                 isSyntheticVectorFinal
->>>>>>> 741d55ac
             );
         }
     }
@@ -1394,25 +1360,14 @@
         public abstract VectorSimilarityFunction vectorSimilarityFunction(IndexVersion indexVersion, ElementType elementType);
     }
 
-<<<<<<< HEAD
-    public abstract static class IndexOptions implements ToXContent {
-        protected final VectorIndexType type;
-
-        protected IndexOptions(VectorIndexType type) {
-=======
     public abstract static class DenseVectorIndexOptions implements IndexOptions {
         final VectorIndexType type;
 
         DenseVectorIndexOptions(VectorIndexType type) {
->>>>>>> 741d55ac
             this.type = type;
         }
 
-        public VectorIndexType type() {
-            return type;
-        }
-
-        public abstract KnnVectorsFormat getVectorsFormat(ElementType elementType);
+        abstract KnnVectorsFormat getVectorsFormat(ElementType elementType);
 
         public boolean validate(ElementType elementType, int dim, boolean throwOnError) {
             return validateElementType(elementType, throwOnError) && validateDimension(dim, throwOnError);
@@ -1432,11 +1387,7 @@
             return validElementType;
         }
 
-<<<<<<< HEAD
-        public abstract boolean updatableTo(IndexOptions update);
-=======
         public abstract boolean updatableTo(DenseVectorIndexOptions update);
->>>>>>> 741d55ac
 
         public boolean validateDimension(int dim) {
             return validateDimension(dim, true);
@@ -1445,18 +1396,14 @@
         public boolean validateDimension(int dim, boolean throwOnError) {
             boolean supportsDimension = type.supportsDimension(dim);
             if (throwOnError && supportsDimension == false) {
-                throw new IllegalArgumentException(type.name() + " only supports even dimensions; provided=" + dim);
+                throw new IllegalArgumentException(type.name + " only supports even dimensions; provided=" + dim);
             }
             return supportsDimension;
         }
 
-<<<<<<< HEAD
-        protected abstract boolean doEquals(IndexOptions other);
-=======
         abstract boolean doEquals(DenseVectorIndexOptions other);
->>>>>>> 741d55ac
-
-        protected abstract int doHashCode();
+
+        abstract int doHashCode();
 
         public VectorIndexType getType() {
             return type;
@@ -1495,32 +1442,13 @@
     abstract static class QuantizedIndexOptions extends DenseVectorIndexOptions {
         final RescoreVector rescoreVector;
 
-        QuantizedIndexOptions(BasicVectorIndexType type, RescoreVector rescoreVector) {
+        QuantizedIndexOptions(VectorIndexType type, RescoreVector rescoreVector) {
             super(type);
             this.rescoreVector = rescoreVector;
         }
     }
 
-    public interface VectorIndexType {
-
-        String name();
-
-        IndexOptions parseIndexOptions(String fieldName, Map<String, ?> indexOptionsMap, IndexVersion indexVersion);
-
-        boolean supportsElementType(ElementType elementType);
-
-        boolean supportsDimension(int dims);
-
-        boolean isQuantized();
-    }
-
-    public static Map<String, VectorIndexType> allBasicVectorIndexTypes() {
-        return Stream.of(BasicVectorIndexType.values())
-            .filter(vectorIndexType -> vectorIndexType != BasicVectorIndexType.BBQ_IVF || IVF_FORMAT.isEnabled())
-            .collect(Collectors.toMap(type -> type.name, Function.identity()));
-    }
-
-    public enum BasicVectorIndexType implements VectorIndexType {
+    public enum VectorIndexType {
         HNSW("hnsw", false) {
             @Override
             public DenseVectorIndexOptions parseIndexOptions(String fieldName, Map<String, ?> indexOptionsMap, IndexVersion indexVersion) {
@@ -1799,15 +1727,9 @@
             }
         };
 
-<<<<<<< HEAD
-        static Optional<BasicVectorIndexType> fromString(String type) {
-            return Stream.of(BasicVectorIndexType.values())
-                .filter(vectorIndexType -> vectorIndexType != BasicVectorIndexType.BBQ_IVF || IVF_FORMAT.isEnabled())
-=======
         public static Optional<VectorIndexType> fromString(String type) {
             return Stream.of(VectorIndexType.values())
                 .filter(VectorIndexType::isEnabled)
->>>>>>> 741d55ac
                 .filter(vectorIndexType -> vectorIndexType.name.equals(type))
                 .findFirst();
         }
@@ -1815,13 +1737,11 @@
         private final String name;
         private final boolean quantized;
 
-        BasicVectorIndexType(String name, boolean quantized) {
+        VectorIndexType(String name, boolean quantized) {
             this.name = name;
             this.quantized = quantized;
         }
 
-<<<<<<< HEAD
-=======
         public abstract DenseVectorIndexOptions parseIndexOptions(
             String fieldName,
             Map<String, ?> indexOptionsMap,
@@ -1832,7 +1752,6 @@
 
         public abstract boolean supportsDimension(int dims);
 
->>>>>>> 741d55ac
         public boolean isQuantized() {
             return quantized;
         }
@@ -1855,7 +1774,7 @@
         private final Float confidenceInterval;
 
         Int8FlatIndexOptions(Float confidenceInterval, RescoreVector rescoreVector) {
-            super(BasicVectorIndexType.INT8_FLAT, rescoreVector);
+            super(VectorIndexType.INT8_FLAT, rescoreVector);
             this.confidenceInterval = confidenceInterval;
         }
 
@@ -1874,51 +1793,43 @@
         }
 
         @Override
-        public KnnVectorsFormat getVectorsFormat(ElementType elementType) {
+        KnnVectorsFormat getVectorsFormat(ElementType elementType) {
             assert elementType == ElementType.FLOAT;
             return new ES813Int8FlatVectorFormat(confidenceInterval, 7, false);
         }
 
         @Override
-<<<<<<< HEAD
-        public boolean doEquals(IndexOptions o) {
-=======
         boolean doEquals(DenseVectorIndexOptions o) {
->>>>>>> 741d55ac
             Int8FlatIndexOptions that = (Int8FlatIndexOptions) o;
             return Objects.equals(confidenceInterval, that.confidenceInterval) && Objects.equals(rescoreVector, that.rescoreVector);
         }
 
         @Override
-        public int doHashCode() {
+        int doHashCode() {
             return Objects.hash(confidenceInterval, rescoreVector);
         }
 
         @Override
-<<<<<<< HEAD
-        public boolean updatableTo(IndexOptions update) {
-=======
         boolean isFlat() {
             return true;
         }
 
         @Override
         public boolean updatableTo(DenseVectorIndexOptions update) {
->>>>>>> 741d55ac
             return update.type.equals(this.type)
-                || update.type.equals(BasicVectorIndexType.HNSW)
-                || update.type.equals(BasicVectorIndexType.INT8_HNSW)
-                || update.type.equals(BasicVectorIndexType.INT4_HNSW)
-                || update.type.equals(BasicVectorIndexType.BBQ_HNSW)
-                || update.type.equals(BasicVectorIndexType.INT4_FLAT)
-                || update.type.equals(BasicVectorIndexType.BBQ_FLAT);
+                || update.type.equals(VectorIndexType.HNSW)
+                || update.type.equals(VectorIndexType.INT8_HNSW)
+                || update.type.equals(VectorIndexType.INT4_HNSW)
+                || update.type.equals(VectorIndexType.BBQ_HNSW)
+                || update.type.equals(VectorIndexType.INT4_FLAT)
+                || update.type.equals(VectorIndexType.BBQ_FLAT);
         }
     }
 
     static class FlatIndexOptions extends DenseVectorIndexOptions {
 
         FlatIndexOptions() {
-            super(BasicVectorIndexType.FLAT);
+            super(VectorIndexType.FLAT);
         }
 
         @Override
@@ -1930,7 +1841,7 @@
         }
 
         @Override
-        public KnnVectorsFormat getVectorsFormat(ElementType elementType) {
+        KnnVectorsFormat getVectorsFormat(ElementType elementType) {
             if (elementType.equals(ElementType.BIT)) {
                 return new ES815BitFlatVectorFormat();
             }
@@ -1938,11 +1849,7 @@
         }
 
         @Override
-<<<<<<< HEAD
-        public boolean updatableTo(IndexOptions update) {
-=======
         public boolean updatableTo(DenseVectorIndexOptions update) {
->>>>>>> 741d55ac
             return true;
         }
 
@@ -1967,13 +1874,8 @@
         private final int efConstruction;
         private final float confidenceInterval;
 
-<<<<<<< HEAD
-        Int4HnswIndexOptions(int m, int efConstruction, Float confidenceInterval, RescoreVector rescoreVector) {
-            super(BasicVectorIndexType.INT4_HNSW, rescoreVector);
-=======
         public Int4HnswIndexOptions(int m, int efConstruction, Float confidenceInterval, RescoreVector rescoreVector) {
             super(VectorIndexType.INT4_HNSW, rescoreVector);
->>>>>>> 741d55ac
             this.m = m;
             this.efConstruction = efConstruction;
             // The default confidence interval for int4 is dynamic quantiles, this provides the best relevancy and is
@@ -2036,18 +1938,14 @@
         }
 
         @Override
-<<<<<<< HEAD
-        public boolean updatableTo(IndexOptions update) {
-=======
         public boolean updatableTo(DenseVectorIndexOptions update) {
->>>>>>> 741d55ac
             boolean updatable = false;
-            if (update.type.equals(BasicVectorIndexType.INT4_HNSW)) {
+            if (update.type.equals(VectorIndexType.INT4_HNSW)) {
                 Int4HnswIndexOptions int4HnswIndexOptions = (Int4HnswIndexOptions) update;
                 // fewer connections would break assumptions on max number of connections (based on largest previous graph) during merge
                 // quantization could not behave as expected with different confidence intervals (and quantiles) to be created
                 updatable = int4HnswIndexOptions.m >= this.m && confidenceInterval == int4HnswIndexOptions.confidenceInterval;
-            } else if (update.type.equals(BasicVectorIndexType.BBQ_HNSW)) {
+            } else if (update.type.equals(VectorIndexType.BBQ_HNSW)) {
                 updatable = ((BBQHnswIndexOptions) update).m >= m;
             }
             return updatable;
@@ -2058,7 +1956,7 @@
         private final float confidenceInterval;
 
         Int4FlatIndexOptions(Float confidenceInterval, RescoreVector rescoreVector) {
-            super(BasicVectorIndexType.INT4_FLAT, rescoreVector);
+            super(VectorIndexType.INT4_FLAT, rescoreVector);
             // The default confidence interval for int4 is dynamic quantiles, this provides the best relevancy and is
             // effectively required for int4 to behave well across a wide range of data.
             this.confidenceInterval = confidenceInterval == null ? 0f : confidenceInterval;
@@ -2106,18 +2004,14 @@
         }
 
         @Override
-<<<<<<< HEAD
-        public boolean updatableTo(IndexOptions update) {
-=======
         public boolean updatableTo(DenseVectorIndexOptions update) {
->>>>>>> 741d55ac
             // TODO: add support for updating from flat, hnsw, and int8_hnsw and updating params
             return update.type.equals(this.type)
-                || update.type.equals(BasicVectorIndexType.HNSW)
-                || update.type.equals(BasicVectorIndexType.INT8_HNSW)
-                || update.type.equals(BasicVectorIndexType.INT4_HNSW)
-                || update.type.equals(BasicVectorIndexType.BBQ_HNSW)
-                || update.type.equals(BasicVectorIndexType.BBQ_FLAT);
+                || update.type.equals(VectorIndexType.HNSW)
+                || update.type.equals(VectorIndexType.INT8_HNSW)
+                || update.type.equals(VectorIndexType.INT4_HNSW)
+                || update.type.equals(VectorIndexType.BBQ_HNSW)
+                || update.type.equals(VectorIndexType.BBQ_FLAT);
         }
 
     }
@@ -2128,7 +2022,7 @@
         private final Float confidenceInterval;
 
         public Int8HnswIndexOptions(int m, int efConstruction, Float confidenceInterval, RescoreVector rescoreVector) {
-            super(BasicVectorIndexType.INT8_HNSW, rescoreVector);
+            super(VectorIndexType.INT8_HNSW, rescoreVector);
             this.m = m;
             this.efConstruction = efConstruction;
             this.confidenceInterval = confidenceInterval;
@@ -2193,11 +2087,7 @@
         }
 
         @Override
-<<<<<<< HEAD
-        public boolean updatableTo(IndexOptions update) {
-=======
         public boolean updatableTo(DenseVectorIndexOptions update) {
->>>>>>> 741d55ac
             boolean updatable;
             if (update.type.equals(this.type)) {
                 Int8HnswIndexOptions int8HnswIndexOptions = (Int8HnswIndexOptions) update;
@@ -2208,8 +2098,8 @@
                     || int8HnswIndexOptions.confidenceInterval != null
                         && confidenceInterval.equals(int8HnswIndexOptions.confidenceInterval);
             } else {
-                updatable = update.type.equals(BasicVectorIndexType.INT4_HNSW) && ((Int4HnswIndexOptions) update).m >= this.m
-                    || (update.type.equals(BasicVectorIndexType.BBQ_HNSW) && ((BBQHnswIndexOptions) update).m >= m);
+                updatable = update.type.equals(VectorIndexType.INT4_HNSW) && ((Int4HnswIndexOptions) update).m >= this.m
+                    || (update.type.equals(VectorIndexType.BBQ_HNSW) && ((BBQHnswIndexOptions) update).m >= m);
             }
             return updatable;
         }
@@ -2220,7 +2110,7 @@
         private final int efConstruction;
 
         HnswIndexOptions(int m, int efConstruction) {
-            super(BasicVectorIndexType.HNSW);
+            super(VectorIndexType.HNSW);
             this.m = m;
             this.efConstruction = efConstruction;
         }
@@ -2234,11 +2124,7 @@
         }
 
         @Override
-<<<<<<< HEAD
-        public boolean updatableTo(IndexOptions update) {
-=======
         public boolean updatableTo(DenseVectorIndexOptions update) {
->>>>>>> 741d55ac
             boolean updatable = update.type.equals(this.type);
             if (updatable) {
                 // fewer connections would break assumptions on max number of connections (based on largest previous graph) during merge
@@ -2246,9 +2132,9 @@
                 updatable = hnswIndexOptions.m >= this.m;
             }
             return updatable
-                || (update.type.equals(BasicVectorIndexType.INT8_HNSW) && ((Int8HnswIndexOptions) update).m >= m)
-                || (update.type.equals(BasicVectorIndexType.INT4_HNSW) && ((Int4HnswIndexOptions) update).m >= m)
-                || (update.type.equals(BasicVectorIndexType.BBQ_HNSW) && ((BBQHnswIndexOptions) update).m >= m);
+                || (update.type.equals(VectorIndexType.INT8_HNSW) && ((Int8HnswIndexOptions) update).m >= m)
+                || (update.type.equals(VectorIndexType.INT4_HNSW) && ((Int4HnswIndexOptions) update).m >= m)
+                || (update.type.equals(VectorIndexType.BBQ_HNSW) && ((BBQHnswIndexOptions) update).m >= m);
         }
 
         @Override
@@ -2290,38 +2176,30 @@
         private final int efConstruction;
 
         public BBQHnswIndexOptions(int m, int efConstruction, RescoreVector rescoreVector) {
-            super(BasicVectorIndexType.BBQ_HNSW, rescoreVector);
+            super(VectorIndexType.BBQ_HNSW, rescoreVector);
             this.m = m;
             this.efConstruction = efConstruction;
         }
 
         @Override
-        public KnnVectorsFormat getVectorsFormat(ElementType elementType) {
+        KnnVectorsFormat getVectorsFormat(ElementType elementType) {
             assert elementType == ElementType.FLOAT;
             return new ES818HnswBinaryQuantizedVectorsFormat(m, efConstruction);
         }
 
         @Override
-<<<<<<< HEAD
-        public boolean updatableTo(IndexOptions update) {
-=======
         public boolean updatableTo(DenseVectorIndexOptions update) {
->>>>>>> 741d55ac
             return update.type.equals(this.type) && ((BBQHnswIndexOptions) update).m >= this.m;
         }
 
         @Override
-<<<<<<< HEAD
-        protected boolean doEquals(IndexOptions other) {
-=======
         boolean doEquals(DenseVectorIndexOptions other) {
->>>>>>> 741d55ac
             BBQHnswIndexOptions that = (BBQHnswIndexOptions) other;
             return m == that.m && efConstruction == that.efConstruction && Objects.equals(rescoreVector, that.rescoreVector);
         }
 
         @Override
-        protected int doHashCode() {
+        int doHashCode() {
             return Objects.hash(m, efConstruction, rescoreVector);
         }
 
@@ -2348,7 +2226,7 @@
             boolean supportsDimension = type.supportsDimension(dim);
             if (throwOnError && supportsDimension == false) {
                 throw new IllegalArgumentException(
-                    type.name() + " does not support dimensions fewer than " + BBQ_MIN_DIMS + "; provided=" + dim
+                    type.name + " does not support dimensions fewer than " + BBQ_MIN_DIMS + "; provided=" + dim
                 );
             }
             return supportsDimension;
@@ -2359,36 +2237,27 @@
         private final int CLASS_NAME_HASH = this.getClass().getName().hashCode();
 
         BBQFlatIndexOptions(RescoreVector rescoreVector) {
-            super(BasicVectorIndexType.BBQ_FLAT, rescoreVector);
-        }
-
-        @Override
-        public KnnVectorsFormat getVectorsFormat(ElementType elementType) {
+            super(VectorIndexType.BBQ_FLAT, rescoreVector);
+        }
+
+        @Override
+        KnnVectorsFormat getVectorsFormat(ElementType elementType) {
             assert elementType == ElementType.FLOAT;
             return new ES818BinaryQuantizedVectorsFormat();
         }
 
         @Override
-<<<<<<< HEAD
-        public boolean updatableTo(IndexOptions update) {
-            return update.type.equals(this.type) || update.type.equals(BasicVectorIndexType.BBQ_HNSW);
-        }
-
-        @Override
-        protected boolean doEquals(IndexOptions other) {
-=======
         public boolean updatableTo(DenseVectorIndexOptions update) {
             return update.type.equals(this.type) || update.type.equals(VectorIndexType.BBQ_HNSW);
         }
 
         @Override
         boolean doEquals(DenseVectorIndexOptions other) {
->>>>>>> 741d55ac
             return other instanceof BBQFlatIndexOptions;
         }
 
         @Override
-        protected int doHashCode() {
+        int doHashCode() {
             return CLASS_NAME_HASH;
         }
 
@@ -2413,7 +2282,7 @@
             boolean supportsDimension = type.supportsDimension(dim);
             if (throwOnError && supportsDimension == false) {
                 throw new IllegalArgumentException(
-                    type.name() + " does not support dimensions fewer than " + BBQ_MIN_DIMS + "; provided=" + dim
+                    type.name + " does not support dimensions fewer than " + BBQ_MIN_DIMS + "; provided=" + dim
                 );
             }
             return supportsDimension;
@@ -2426,36 +2295,24 @@
         final int defaultNProbe;
 
         BBQIVFIndexOptions(int clusterSize, int defaultNProbe, RescoreVector rescoreVector) {
-<<<<<<< HEAD
-            super(BasicVectorIndexType.BBQ_IVF, rescoreVector);
-=======
             super(VectorIndexType.BBQ_DISK, rescoreVector);
->>>>>>> 741d55ac
             this.clusterSize = clusterSize;
             this.defaultNProbe = defaultNProbe;
         }
 
         @Override
-        public KnnVectorsFormat getVectorsFormat(ElementType elementType) {
+        KnnVectorsFormat getVectorsFormat(ElementType elementType) {
             assert elementType == ElementType.FLOAT;
             return new IVFVectorsFormat(clusterSize);
         }
 
         @Override
-<<<<<<< HEAD
-        public boolean updatableTo(IndexOptions update) {
-=======
         public boolean updatableTo(DenseVectorIndexOptions update) {
->>>>>>> 741d55ac
             return update.type.equals(this.type);
         }
 
         @Override
-<<<<<<< HEAD
-        protected boolean doEquals(IndexOptions other) {
-=======
         boolean doEquals(DenseVectorIndexOptions other) {
->>>>>>> 741d55ac
             BBQIVFIndexOptions that = (BBQIVFIndexOptions) other;
             return clusterSize == that.clusterSize
                 && defaultNProbe == that.defaultNProbe
@@ -2463,7 +2320,7 @@
         }
 
         @Override
-        protected int doHashCode() {
+        int doHashCode() {
             return Objects.hash(clusterSize, defaultNProbe, rescoreVector);
         }
 
@@ -2521,16 +2378,6 @@
         }
     }
 
-<<<<<<< HEAD
-    public static final TypeParser parser(Function<String, DenseVectorFieldMapper.VectorIndexType> denseVectorIndexType) {
-        return new TypeParser((n, c) -> new Builder(n, c.indexVersionCreated(), denseVectorIndexType), notInMultiFields(CONTENT_TYPE));
-    }
-
-    // public static final TypeParser PARSER = new TypeParser(
-    // (n, c) -> new Builder(n, c.indexVersionCreated()),
-    // notInMultiFields(CONTENT_TYPE)
-    // );
-=======
     public static final TypeParser PARSER = new TypeParser(
         (n, c) -> new Builder(
             n,
@@ -2539,7 +2386,6 @@
         ),
         notInMultiFields(CONTENT_TYPE)
     );
->>>>>>> 741d55ac
 
     public static final class DenseVectorFieldType extends SimpleMappedFieldType {
         private final ElementType elementType;
@@ -2994,34 +2840,20 @@
 
     private final DenseVectorIndexOptions indexOptions;
     private final IndexVersion indexCreatedVersion;
-<<<<<<< HEAD
-    private final Function<String, DenseVectorFieldMapper.VectorIndexType> denseVectorIndexType;
-=======
     private final boolean isSyntheticVector;
->>>>>>> 741d55ac
 
     private DenseVectorFieldMapper(
         String simpleName,
         MappedFieldType mappedFieldType,
         BuilderParams params,
-<<<<<<< HEAD
-        IndexOptions indexOptions,
-        IndexVersion indexCreatedVersion,
-        Function<String, DenseVectorFieldMapper.VectorIndexType> denseVectorIndexType
-=======
         DenseVectorIndexOptions indexOptions,
         IndexVersion indexCreatedVersion,
         boolean isSyntheticVector
->>>>>>> 741d55ac
     ) {
         super(simpleName, mappedFieldType, params);
         this.indexOptions = indexOptions;
         this.indexCreatedVersion = indexCreatedVersion;
-<<<<<<< HEAD
-        this.denseVectorIndexType = denseVectorIndexType;
-=======
         this.isSyntheticVector = isSyntheticVector;
->>>>>>> 741d55ac
     }
 
     @Override
@@ -3050,34 +2882,9 @@
         }
         if (fieldType().dims == null) {
             int dims = fieldType().elementType.parseDimensionCount(context);
-<<<<<<< HEAD
-            if (fieldType().indexOptions != null) {
-                fieldType().indexOptions.validateDimension(dims);
-            }
-            DenseVectorFieldType updatedDenseVectorFieldType = new DenseVectorFieldType(
-                fieldType().name(),
-                indexCreatedVersion,
-                fieldType().elementType,
-                dims,
-                fieldType().indexed,
-                fieldType().similarity,
-                fieldType().indexOptions,
-                fieldType().meta(),
-                fieldType().isSyntheticSource
-            );
-            Mapper update = new DenseVectorFieldMapper(
-                leafName(),
-                updatedDenseVectorFieldType,
-                builderParams,
-                indexOptions,
-                indexCreatedVersion,
-                denseVectorIndexType
-            );
-=======
             DenseVectorFieldMapper.Builder builder = (Builder) getMergeBuilder();
             builder.dimensions(dims);
             Mapper update = builder.build(context.createDynamicMapperBuilderContext());
->>>>>>> 741d55ac
             context.addDynamicMapper(update);
             return;
         }
@@ -3168,22 +2975,10 @@
 
     @Override
     public FieldMapper.Builder getMergeBuilder() {
-<<<<<<< HEAD
-        return new Builder(leafName(), indexCreatedVersion, denseVectorIndexType).init(this);
-    }
-
-    private static IndexOptions parseIndexOptions(
-        String fieldName,
-        Object propNode,
-        IndexVersion indexVersion,
-        Function<String, DenseVectorFieldMapper.VectorIndexType> denseVectorIndexType
-    ) {
-=======
         return new Builder(leafName(), indexCreatedVersion, isSyntheticVector).init(this);
     }
 
     private static DenseVectorIndexOptions parseIndexOptions(String fieldName, Object propNode, IndexVersion indexVersion) {
->>>>>>> 741d55ac
         @SuppressWarnings("unchecked")
         Map<String, ?> indexOptionsMap = (Map<String, ?>) propNode;
         Object typeNode = indexOptionsMap.remove("type");
@@ -3191,7 +2986,7 @@
             throw new MapperParsingException("[index_options] requires field [type] to be configured");
         }
         String type = XContentMapValues.nodeStringValue(typeNode);
-        Optional<VectorIndexType> vectorIndexType = Optional.ofNullable(denseVectorIndexType.apply(type));
+        Optional<VectorIndexType> vectorIndexType = VectorIndexType.fromString(type);
         if (vectorIndexType.isEmpty()) {
             throw new MapperParsingException("Unknown vector index options type [" + type + "] for field [" + fieldName + "]");
         }
