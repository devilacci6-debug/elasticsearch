/*
 * Copyright Elasticsearch B.V. and/or licensed to Elasticsearch B.V. under one
 * or more contributor license agreements. Licensed under the "Elastic License
 * 2.0", the "GNU Affero General Public License v3.0 only", and the "Server Side
 * Public License v 1"; you may not use this file except in compliance with, at
 * your election, the "Elastic License 2.0", the "GNU Affero General Public
 * License v3.0 only", or the "Server Side Public License, v 1".
 */

package org.elasticsearch.index.codec.tsdb.es819;

import org.apache.lucene.codecs.CodecUtil;
import org.apache.lucene.codecs.DocValuesProducer;
import org.apache.lucene.codecs.lucene90.IndexedDISI;
import org.apache.lucene.index.BaseTermsEnum;
import org.apache.lucene.index.BinaryDocValues;
import org.apache.lucene.index.CorruptIndexException;
import org.apache.lucene.index.DocValues;
import org.apache.lucene.index.DocValuesSkipIndexType;
import org.apache.lucene.index.DocValuesSkipper;
import org.apache.lucene.index.FieldInfo;
import org.apache.lucene.index.FieldInfos;
import org.apache.lucene.index.ImpactsEnum;
import org.apache.lucene.index.IndexFileNames;
import org.apache.lucene.index.NumericDocValues;
import org.apache.lucene.index.PostingsEnum;
import org.apache.lucene.index.SegmentReadState;
import org.apache.lucene.index.SortedDocValues;
import org.apache.lucene.index.SortedNumericDocValues;
import org.apache.lucene.index.SortedSetDocValues;
import org.apache.lucene.index.TermsEnum;
import org.apache.lucene.internal.hppc.IntObjectHashMap;
import org.apache.lucene.search.DocIdSetIterator;
import org.apache.lucene.store.ByteArrayDataInput;
import org.apache.lucene.store.ChecksumIndexInput;
import org.apache.lucene.store.DataInput;
import org.apache.lucene.store.IndexInput;
import org.apache.lucene.store.RandomAccessInput;
import org.apache.lucene.util.BytesRef;
import org.apache.lucene.util.LongValues;
import org.apache.lucene.util.compress.LZ4;
import org.apache.lucene.util.packed.DirectMonotonicReader;
import org.apache.lucene.util.packed.PackedInts;
import org.elasticsearch.core.IOUtils;
import org.elasticsearch.index.codec.tsdb.TSDBDocValuesEncoder;
import org.elasticsearch.index.mapper.BlockLoader;

import java.io.IOException;

import static org.elasticsearch.index.codec.tsdb.es819.ES819TSDBDocValuesFormat.SKIP_INDEX_JUMP_LENGTH_PER_LEVEL;
import static org.elasticsearch.index.codec.tsdb.es819.ES819TSDBDocValuesFormat.SKIP_INDEX_MAX_LEVEL;
import static org.elasticsearch.index.codec.tsdb.es819.ES819TSDBDocValuesFormat.TERMS_DICT_BLOCK_LZ4_SHIFT;

final class ES819TSDBDocValuesProducer extends DocValuesProducer {
    final IntObjectHashMap<NumericEntry> numerics;
    private int primarySortFieldNumber = -1;
    final IntObjectHashMap<BinaryEntry> binaries;
    final IntObjectHashMap<SortedEntry> sorted;
    final IntObjectHashMap<SortedSetEntry> sortedSets;
    final IntObjectHashMap<SortedNumericEntry> sortedNumerics;
    private final IntObjectHashMap<DocValuesSkipperEntry> skippers;
    private final IndexInput data;
    private final int maxDoc;
    final int version;
    private final boolean merging;

    ES819TSDBDocValuesProducer(SegmentReadState state, String dataCodec, String dataExtension, String metaCodec, String metaExtension)
        throws IOException {
        this.numerics = new IntObjectHashMap<>();
        this.binaries = new IntObjectHashMap<>();
        this.sorted = new IntObjectHashMap<>();
        this.sortedSets = new IntObjectHashMap<>();
        this.sortedNumerics = new IntObjectHashMap<>();
        this.skippers = new IntObjectHashMap<>();
        this.maxDoc = state.segmentInfo.maxDoc();
        this.merging = false;

        // read in the entries from the metadata file.
        int version = -1;
        String metaName = IndexFileNames.segmentFileName(state.segmentInfo.name, state.segmentSuffix, metaExtension);
        try (ChecksumIndexInput in = state.directory.openChecksumInput(metaName)) {
            Throwable priorE = null;

            try {
                version = CodecUtil.checkIndexHeader(
                    in,
                    metaCodec,
                    ES819TSDBDocValuesFormat.VERSION_START,
                    ES819TSDBDocValuesFormat.VERSION_CURRENT,
                    state.segmentInfo.getId(),
                    state.segmentSuffix
                );

                readFields(in, state.fieldInfos);
                final var indexSort = state.segmentInfo.getIndexSort();
                if (indexSort != null && indexSort.getSort().length > 0) {
                    var primarySortField = indexSort.getSort()[0];
                    var sortField = state.fieldInfos.fieldInfo(primarySortField.getField());
                    if (sortField != null) {
                        primarySortFieldNumber = sortField.number;
                    }
                }
            } catch (Throwable exception) {
                priorE = exception;
            } finally {
                CodecUtil.checkFooter(in, priorE);
            }
        }

        String dataName = IndexFileNames.segmentFileName(state.segmentInfo.name, state.segmentSuffix, dataExtension);
        this.data = state.directory.openInput(dataName, state.context);
        boolean success = false;
        try {
            final int version2 = CodecUtil.checkIndexHeader(
                data,
                dataCodec,
                ES819TSDBDocValuesFormat.VERSION_START,
                ES819TSDBDocValuesFormat.VERSION_CURRENT,
                state.segmentInfo.getId(),
                state.segmentSuffix
            );
            if (version != version2) {
                throw new CorruptIndexException("Format versions mismatch: meta=" + version + ", data=" + version2, data);
            }

            // NOTE: data file is too costly to verify checksum against all the bytes on open,
            // but for now we at least verify proper structure of the checksum footer: which looks
            // for FOOTER_MAGIC + algorithmID. This is cheap and can detect some forms of corruption
            // such as file truncation.
            CodecUtil.retrieveChecksum(data);

            success = true;
            this.version = version;
        } finally {
            if (success == false) {
                IOUtils.closeWhileHandlingException(this.data);
            }
        }
    }

    private ES819TSDBDocValuesProducer(
        IntObjectHashMap<NumericEntry> numerics,
        IntObjectHashMap<BinaryEntry> binaries,
        IntObjectHashMap<SortedEntry> sorted,
        IntObjectHashMap<SortedSetEntry> sortedSets,
        IntObjectHashMap<SortedNumericEntry> sortedNumerics,
        IntObjectHashMap<DocValuesSkipperEntry> skippers,
        IndexInput data,
        int maxDoc,
        int version,
        boolean merging
    ) {
        this.numerics = numerics;
        this.binaries = binaries;
        this.sorted = sorted;
        this.sortedSets = sortedSets;
        this.sortedNumerics = sortedNumerics;
        this.skippers = skippers;
        this.data = data.clone();
        this.maxDoc = maxDoc;
        this.version = version;
        this.merging = merging;
    }

    @Override
    public DocValuesProducer getMergeInstance() {
        return new ES819TSDBDocValuesProducer(
            numerics,
            binaries,
            sorted,
            sortedSets,
            sortedNumerics,
            skippers,
            data,
            maxDoc,
            version,
            true
        );
    }

    @Override
    public NumericDocValues getNumeric(FieldInfo field) throws IOException {
        NumericEntry entry = numerics.get(field.number);
        return getNumeric(entry, -1);
    }

    @Override
    public BinaryDocValues getBinary(FieldInfo field) throws IOException {
        BinaryEntry entry = binaries.get(field.number);
        if (entry.docsWithFieldOffset == -2) {
            return DocValues.emptyBinary();
        }

        final RandomAccessInput bytesSlice = data.randomAccessSlice(entry.dataOffset, entry.dataLength);

        if (entry.docsWithFieldOffset == -1) {
            // dense
            if (entry.minLength == entry.maxLength) {
                // fixed length
                final int length = entry.maxLength;
                return new DenseBinaryDocValues(maxDoc) {
                    final BytesRef bytes = new BytesRef(new byte[length], 0, length);

                    @Override
                    public BytesRef binaryValue() throws IOException {
                        bytesSlice.readBytes((long) doc * length, bytes.bytes, 0, length);
                        return bytes;
                    }
                };
            } else {
                // variable length
                final RandomAccessInput addressesData = this.data.randomAccessSlice(entry.addressesOffset, entry.addressesLength);
                final LongValues addresses = DirectMonotonicReader.getInstance(entry.addressesMeta, addressesData, merging);
                return new DenseBinaryDocValues(maxDoc) {
                    final BytesRef bytes = new BytesRef(new byte[entry.maxLength], 0, entry.maxLength);

                    @Override
                    public BytesRef binaryValue() throws IOException {
                        long startOffset = addresses.get(doc);
                        bytes.length = (int) (addresses.get(doc + 1L) - startOffset);
                        bytesSlice.readBytes(startOffset, bytes.bytes, 0, bytes.length);
                        return bytes;
                    }
                };
            }
        } else {
            // sparse
            final IndexedDISI disi = new IndexedDISI(
                data,
                entry.docsWithFieldOffset,
                entry.docsWithFieldLength,
                entry.jumpTableEntryCount,
                entry.denseRankPower,
                entry.numDocsWithField
            );
            if (entry.minLength == entry.maxLength) {
                // fixed length
                final int length = entry.maxLength;
                return new SparseBinaryDocValues(disi) {
                    final BytesRef bytes = new BytesRef(new byte[length], 0, length);

                    @Override
                    public BytesRef binaryValue() throws IOException {
                        bytesSlice.readBytes((long) disi.index() * length, bytes.bytes, 0, length);
                        return bytes;
                    }
                };
            } else {
                // variable length
                final RandomAccessInput addressesData = this.data.randomAccessSlice(entry.addressesOffset, entry.addressesLength);
                final LongValues addresses = DirectMonotonicReader.getInstance(entry.addressesMeta, addressesData, merging);
                return new SparseBinaryDocValues(disi) {
                    final BytesRef bytes = new BytesRef(new byte[entry.maxLength], 0, entry.maxLength);

                    @Override
                    public BytesRef binaryValue() throws IOException {
                        final int index = disi.index();
                        long startOffset = addresses.get(index);
                        bytes.length = (int) (addresses.get(index + 1L) - startOffset);
                        bytesSlice.readBytes(startOffset, bytes.bytes, 0, bytes.length);
                        return bytes;
                    }
                };
            }
        }
    }

    private abstract static class DenseBinaryDocValues extends BinaryDocValues {

        final int maxDoc;
        int doc = -1;

        DenseBinaryDocValues(int maxDoc) {
            this.maxDoc = maxDoc;
        }

        @Override
        public int nextDoc() throws IOException {
            return advance(doc + 1);
        }

        @Override
        public int docID() {
            return doc;
        }

        @Override
        public long cost() {
            return maxDoc;
        }

        @Override
        public int advance(int target) throws IOException {
            if (target >= maxDoc) {
                return doc = NO_MORE_DOCS;
            }
            return doc = target;
        }

        @Override
        public boolean advanceExact(int target) throws IOException {
            doc = target;
            return true;
        }

        @Override
        public int docIDRunEnd() throws IOException {
            return maxDoc;
        }
    }

    private abstract static class SparseBinaryDocValues extends BinaryDocValues {

        final IndexedDISI disi;

        SparseBinaryDocValues(IndexedDISI disi) {
            this.disi = disi;
        }

        @Override
        public int nextDoc() throws IOException {
            return disi.nextDoc();
        }

        @Override
        public int docID() {
            return disi.docID();
        }

        @Override
        public long cost() {
            return disi.cost();
        }

        @Override
        public int advance(int target) throws IOException {
            return disi.advance(target);
        }

        @Override
        public boolean advanceExact(int target) throws IOException {
            return disi.advanceExact(target);
        }

        @Override
        public int docIDRunEnd() throws IOException {
            return disi.docIDRunEnd();
        }
    }

    @Override
    public SortedDocValues getSorted(FieldInfo field) throws IOException {
        SortedEntry entry = sorted.get(field.number);
        return getSorted(entry, field.number == primarySortFieldNumber);
    }

    private SortedDocValues getSorted(SortedEntry entry, boolean valuesSorted) throws IOException {
        if (entry.ordsEntry.docsWithFieldOffset == -2) {
            return DocValues.emptySorted();
        }

        final NumericDocValues ords = getNumeric(entry.ordsEntry, entry.termsDictEntry.termsDictSize);
        return new BaseSortedDocValues(entry) {

            @Override
            public int ordValue() throws IOException {
                return (int) ords.longValue();
            }

            @Override
            public boolean advanceExact(int target) throws IOException {
                return ords.advanceExact(target);
            }

            @Override
            public int docID() {
                return ords.docID();
            }

            @Override
            public int nextDoc() throws IOException {
                return ords.nextDoc();
            }

            @Override
            public int advance(int target) throws IOException {
                return ords.advance(target);
            }

            @Override
            public long cost() {
                return ords.cost();
            }

            @Override
<<<<<<< HEAD
            public int docIDRunEnd() throws IOException {
                return ords.docIDRunEnd();
=======
            public BlockLoader.Block tryRead(BlockLoader.BlockFactory factory, BlockLoader.Docs docs, int offset) throws IOException {
                if (ords instanceof BaseDenseNumericValues denseOrds) {
                    var block = tryReadAHead(factory, docs, offset);
                    if (block != null) {
                        return block;
                    }
                    // Falling back to tryRead(...) is safe here, given that current block index wasn't altered by looking ahead.
                    try (var builder = factory.singletonOrdinalsBuilder(this, docs.count() - offset, true)) {
                        BlockLoader.SingletonLongBuilder delegate = new SingletonLongToSingletonOrdinalDelegate(builder);
                        var result = denseOrds.tryRead(delegate, docs, offset);
                        if (result != null) {
                            return result;
                        }
                    }
                }
                return null;
            }

            BlockLoader.Block tryReadAHead(BlockLoader.BlockFactory factory, BlockLoader.Docs docs, int offset) throws IOException {
                if (ords instanceof BaseDenseNumericValues denseOrds && (valuesSorted || entry.termsDictEntry.termsDictSize == 1)) {
                    int firstDoc = docs.get(offset);
                    denseOrds.advanceExact(firstDoc);
                    long startValue = denseOrds.longValue();
                    final int docCount = docs.count();
                    int lastDoc = docs.get(docCount - 1);
                    long lastValue = denseOrds.lookAheadValueAt(lastDoc);
                    if (lastValue == startValue) {
                        BytesRef b = lookupOrd(Math.toIntExact(startValue));
                        return factory.constantBytes(BytesRef.deepCopyOf(b), docCount - offset);
                    }
                    // TODO: Since ordinals are sorted, start at 0 (offset by startValue), scan until lastValue,
                    // then fill remaining positions with lastValue.
                }
                return null;
>>>>>>> 5e43ea5e
            }
        };
    }

    abstract class BaseSortedDocValues extends SortedDocValues implements BlockLoader.OptionalColumnAtATimeReader {

        final SortedEntry entry;
        final TermsEnum termsEnum;

        BaseSortedDocValues(SortedEntry entry) throws IOException {
            this.entry = entry;
            this.termsEnum = termsEnum();
        }

        @Override
        public int getValueCount() {
            return Math.toIntExact(entry.termsDictEntry.termsDictSize);
        }

        @Override
        public BytesRef lookupOrd(int ord) throws IOException {
            termsEnum.seekExact(ord);
            return termsEnum.term();
        }

        @Override
        public int lookupTerm(BytesRef key) throws IOException {
            TermsEnum.SeekStatus status = termsEnum.seekCeil(key);
            return switch (status) {
                case FOUND -> Math.toIntExact(termsEnum.ord());
                default -> Math.toIntExact(-1L - termsEnum.ord());
            };
        }

        @Override
        public TermsEnum termsEnum() throws IOException {
            return new TermsDict(entry.termsDictEntry, data, merging);
        }

        @Override
        public BlockLoader.Block tryRead(BlockLoader.BlockFactory factory, BlockLoader.Docs docs, int offset) throws IOException {
            return null;
        }

        BlockLoader.Block tryReadAHead(BlockLoader.BlockFactory factory, BlockLoader.Docs docs, int offset) throws IOException {
            return null;
        }
    }

    abstract static class BaseDenseNumericValues extends NumericDocValues implements BlockLoader.OptionalColumnAtATimeReader {
        abstract long lookAheadValueAt(int targetDoc) throws IOException;

        BlockLoader.Block tryRead(BlockLoader.SingletonLongBuilder builder, BlockLoader.Docs docs, int offset) throws IOException {
            return null;
        }
    }

    abstract static class BaseSortedSetDocValues extends SortedSetDocValues {

        final SortedSetEntry entry;
        final IndexInput data;
        final boolean merging;
        final TermsEnum termsEnum;

        BaseSortedSetDocValues(SortedSetEntry entry, IndexInput data, boolean merging) throws IOException {
            this.entry = entry;
            this.data = data;
            this.merging = merging;
            this.termsEnum = termsEnum();
        }

        @Override
        public long getValueCount() {
            return entry.termsDictEntry.termsDictSize;
        }

        @Override
        public BytesRef lookupOrd(long ord) throws IOException {
            termsEnum.seekExact(ord);
            return termsEnum.term();
        }

        @Override
        public long lookupTerm(BytesRef key) throws IOException {
            TermsEnum.SeekStatus status = termsEnum.seekCeil(key);
            return switch (status) {
                case FOUND -> termsEnum.ord();
                default -> -1L - termsEnum.ord();
            };
        }

        @Override
        public TermsEnum termsEnum() throws IOException {
            return new TermsDict(entry.termsDictEntry, data, merging);
        }
    }

    private static class TermsDict extends BaseTermsEnum {
        static final int LZ4_DECOMPRESSOR_PADDING = 7;

        final TermsDictEntry entry;
        final LongValues blockAddresses;
        final IndexInput bytes;
        final long blockMask;
        final LongValues indexAddresses;
        final RandomAccessInput indexBytes;
        final BytesRef term;
        long ord = -1;

        BytesRef blockBuffer = null;
        ByteArrayDataInput blockInput = null;
        long currentCompressedBlockStart = -1;
        long currentCompressedBlockEnd = -1;

        TermsDict(TermsDictEntry entry, IndexInput data, boolean merging) throws IOException {
            this.entry = entry;
            RandomAccessInput addressesSlice = data.randomAccessSlice(entry.termsAddressesOffset, entry.termsAddressesLength);
            blockAddresses = DirectMonotonicReader.getInstance(entry.termsAddressesMeta, addressesSlice, merging);
            bytes = data.slice("terms", entry.termsDataOffset, entry.termsDataLength);
            blockMask = (1L << TERMS_DICT_BLOCK_LZ4_SHIFT) - 1;
            RandomAccessInput indexAddressesSlice = data.randomAccessSlice(
                entry.termsIndexAddressesOffset,
                entry.termsIndexAddressesLength
            );
            indexAddresses = DirectMonotonicReader.getInstance(entry.termsIndexAddressesMeta, indexAddressesSlice, merging);
            indexBytes = data.randomAccessSlice(entry.termsIndexOffset, entry.termsIndexLength);
            term = new BytesRef(entry.maxTermLength);

            // add the max term length for the dictionary
            // add 7 padding bytes can help decompression run faster.
            int bufferSize = entry.maxBlockLength + entry.maxTermLength + LZ4_DECOMPRESSOR_PADDING;
            blockBuffer = new BytesRef(new byte[bufferSize], 0, bufferSize);
        }

        @Override
        public BytesRef next() throws IOException {
            if (++ord >= entry.termsDictSize) {
                return null;
            }

            if ((ord & blockMask) == 0L) {
                decompressBlock();
            } else {
                DataInput input = blockInput;
                final int token = Byte.toUnsignedInt(input.readByte());
                int prefixLength = token & 0x0F;
                int suffixLength = 1 + (token >>> 4);
                if (prefixLength == 15) {
                    prefixLength += input.readVInt();
                }
                if (suffixLength == 16) {
                    suffixLength += input.readVInt();
                }
                term.length = prefixLength + suffixLength;
                input.readBytes(term.bytes, prefixLength, suffixLength);
            }
            return term;
        }

        @Override
        public void seekExact(long ord) throws IOException {
            if (ord < 0 || ord >= entry.termsDictSize) {
                throw new IndexOutOfBoundsException();
            }
            // Signed shift since ord is -1 when the terms enum is not positioned
            final long currentBlockIndex = this.ord >> TERMS_DICT_BLOCK_LZ4_SHIFT;
            final long blockIndex = ord >> TERMS_DICT_BLOCK_LZ4_SHIFT;
            if (ord < this.ord || blockIndex != currentBlockIndex) {
                // The looked up ord is before the current ord or belongs to a different block, seek again
                final long blockAddress = blockAddresses.get(blockIndex);
                bytes.seek(blockAddress);
                this.ord = (blockIndex << TERMS_DICT_BLOCK_LZ4_SHIFT) - 1;
            }
            // Scan to the looked up ord
            while (this.ord < ord) {
                next();
            }
        }

        private BytesRef getTermFromIndex(long index) throws IOException {
            assert index >= 0 && index <= (entry.termsDictSize - 1) >>> entry.termsDictIndexShift;
            final long start = indexAddresses.get(index);
            term.length = (int) (indexAddresses.get(index + 1) - start);
            indexBytes.readBytes(start, term.bytes, 0, term.length);
            return term;
        }

        private long seekTermsIndex(BytesRef text) throws IOException {
            long lo = 0L;
            long hi = (entry.termsDictSize - 1) >> entry.termsDictIndexShift;
            while (lo <= hi) {
                final long mid = (lo + hi) >>> 1;
                getTermFromIndex(mid);
                final int cmp = term.compareTo(text);
                if (cmp <= 0) {
                    lo = mid + 1;
                } else {
                    hi = mid - 1;
                }
            }

            assert hi < 0 || getTermFromIndex(hi).compareTo(text) <= 0;
            assert hi == ((entry.termsDictSize - 1) >> entry.termsDictIndexShift) || getTermFromIndex(hi + 1).compareTo(text) > 0;

            return hi;
        }

        private BytesRef getFirstTermFromBlock(long block) throws IOException {
            assert block >= 0 && block <= (entry.termsDictSize - 1) >>> TERMS_DICT_BLOCK_LZ4_SHIFT;
            final long blockAddress = blockAddresses.get(block);
            bytes.seek(blockAddress);
            term.length = bytes.readVInt();
            bytes.readBytes(term.bytes, 0, term.length);
            return term;
        }

        private long seekBlock(BytesRef text) throws IOException {
            long index = seekTermsIndex(text);
            if (index == -1L) {
                return -1L;
            }

            long ordLo = index << entry.termsDictIndexShift;
            long ordHi = Math.min(entry.termsDictSize, ordLo + (1L << entry.termsDictIndexShift)) - 1L;

            long blockLo = ordLo >>> TERMS_DICT_BLOCK_LZ4_SHIFT;
            long blockHi = ordHi >>> TERMS_DICT_BLOCK_LZ4_SHIFT;

            while (blockLo <= blockHi) {
                final long blockMid = (blockLo + blockHi) >>> 1;
                getFirstTermFromBlock(blockMid);
                final int cmp = term.compareTo(text);
                if (cmp <= 0) {
                    blockLo = blockMid + 1;
                } else {
                    blockHi = blockMid - 1;
                }
            }

            assert blockHi < 0 || getFirstTermFromBlock(blockHi).compareTo(text) <= 0;
            assert blockHi == ((entry.termsDictSize - 1) >>> TERMS_DICT_BLOCK_LZ4_SHIFT)
                || getFirstTermFromBlock(blockHi + 1).compareTo(text) > 0;

            return blockHi;
        }

        @Override
        public SeekStatus seekCeil(BytesRef text) throws IOException {
            final long block = seekBlock(text);
            if (block == -1) {
                // before the first term, or empty terms dict
                if (entry.termsDictSize == 0) {
                    ord = 0;
                    return SeekStatus.END;
                } else {
                    seekExact(0L);
                    return SeekStatus.NOT_FOUND;
                }
            }
            final long blockAddress = blockAddresses.get(block);
            this.ord = block << TERMS_DICT_BLOCK_LZ4_SHIFT;
            bytes.seek(blockAddress);
            decompressBlock();

            while (true) {
                int cmp = term.compareTo(text);
                if (cmp == 0) {
                    return SeekStatus.FOUND;
                } else if (cmp > 0) {
                    return SeekStatus.NOT_FOUND;
                }
                if (next() == null) {
                    return SeekStatus.END;
                }
            }
        }

        private void decompressBlock() throws IOException {
            // The first term is kept uncompressed, so no need to decompress block if only
            // look up the first term when doing seek block.
            term.length = bytes.readVInt();
            bytes.readBytes(term.bytes, 0, term.length);
            long offset = bytes.getFilePointer();
            if (offset < entry.termsDataLength - 1) {
                // Avoid decompress again if we are reading a same block.
                if (currentCompressedBlockStart != offset) {
                    blockBuffer.offset = term.length;
                    blockBuffer.length = bytes.readVInt();
                    // Decompress the remaining of current block, using the first term as a dictionary
                    System.arraycopy(term.bytes, 0, blockBuffer.bytes, 0, blockBuffer.offset);
                    LZ4.decompress(bytes, blockBuffer.length, blockBuffer.bytes, blockBuffer.offset);
                    currentCompressedBlockStart = offset;
                    currentCompressedBlockEnd = bytes.getFilePointer();
                } else {
                    // Skip decompression but need to re-seek to block end.
                    bytes.seek(currentCompressedBlockEnd);
                }

                // Reset the buffer.
                blockInput = new ByteArrayDataInput(blockBuffer.bytes, blockBuffer.offset, blockBuffer.length);
            }
        }

        @Override
        public BytesRef term() throws IOException {
            return term;
        }

        @Override
        public long ord() throws IOException {
            return ord;
        }

        @Override
        public long totalTermFreq() throws IOException {
            return -1L;
        }

        @Override
        public PostingsEnum postings(PostingsEnum reuse, int flags) throws IOException {
            throw new UnsupportedOperationException();
        }

        @Override
        public ImpactsEnum impacts(int flags) throws IOException {
            throw new UnsupportedOperationException();
        }

        @Override
        public int docFreq() throws IOException {
            throw new UnsupportedOperationException();
        }
    }

    @Override
    public SortedNumericDocValues getSortedNumeric(FieldInfo field) throws IOException {
        SortedNumericEntry entry = sortedNumerics.get(field.number);
        return getSortedNumeric(entry, -1);
    }

    @Override
    public SortedSetDocValues getSortedSet(FieldInfo field) throws IOException {
        SortedSetEntry entry = sortedSets.get(field.number);
        if (entry.singleValueEntry != null) {
            return DocValues.singleton(getSorted(entry.singleValueEntry, field.number == primarySortFieldNumber));
        }

        SortedNumericEntry ordsEntry = entry.ordsEntry;
        final SortedNumericDocValues ords = getSortedNumeric(ordsEntry, entry.termsDictEntry.termsDictSize);
        return new BaseSortedSetDocValues(entry, data, merging) {

            int i = 0;
            int count = 0;
            boolean set = false;

            @Override
            public long nextOrd() throws IOException {
                if (set == false) {
                    set = true;
                    i = 0;
                    count = ords.docValueCount();
                }
                assert i < count;
                i++;
                return ords.nextValue();
            }

            @Override
            public int docValueCount() {
                return ords.docValueCount();
            }

            @Override
            public boolean advanceExact(int target) throws IOException {
                set = false;
                return ords.advanceExact(target);
            }

            @Override
            public int docID() {
                return ords.docID();
            }

            @Override
            public int nextDoc() throws IOException {
                set = false;
                return ords.nextDoc();
            }

            @Override
            public int advance(int target) throws IOException {
                set = false;
                return ords.advance(target);
            }

            @Override
            public long cost() {
                return ords.cost();
            }

            @Override
            public int docIDRunEnd() throws IOException {
                return ords.docIDRunEnd();
            }
        };
    }

    @Override
    public DocValuesSkipper getSkipper(FieldInfo field) throws IOException {
        final DocValuesSkipperEntry entry = skippers.get(field.number);

        final IndexInput input = data.slice("doc value skipper", entry.offset, entry.length);
        // Prefetch the first page of data. Following pages are expected to get prefetched through
        // read-ahead.
        if (input.length() > 0) {
            input.prefetch(0, 1);
        }
        // TODO: should we write to disk the actual max level for this segment?
        return new DocValuesSkipper() {
            final int[] minDocID = new int[SKIP_INDEX_MAX_LEVEL];
            final int[] maxDocID = new int[SKIP_INDEX_MAX_LEVEL];

            {
                for (int i = 0; i < SKIP_INDEX_MAX_LEVEL; i++) {
                    minDocID[i] = maxDocID[i] = -1;
                }
            }

            final long[] minValue = new long[SKIP_INDEX_MAX_LEVEL];
            final long[] maxValue = new long[SKIP_INDEX_MAX_LEVEL];
            final int[] docCount = new int[SKIP_INDEX_MAX_LEVEL];
            int levels = 1;

            @Override
            public void advance(int target) throws IOException {
                if (target > entry.maxDocId) {
                    // skipper is exhausted
                    for (int i = 0; i < SKIP_INDEX_MAX_LEVEL; i++) {
                        minDocID[i] = maxDocID[i] = DocIdSetIterator.NO_MORE_DOCS;
                    }
                } else {
                    // find next interval
                    assert target > maxDocID[0] : "target must be bigger that current interval";
                    while (true) {
                        levels = input.readByte();
                        assert levels <= SKIP_INDEX_MAX_LEVEL && levels > 0 : "level out of range [" + levels + "]";
                        boolean valid = true;
                        // check if current interval is competitive or we can jump to the next position
                        for (int level = levels - 1; level >= 0; level--) {
                            if ((maxDocID[level] = input.readInt()) < target) {
                                input.skipBytes(SKIP_INDEX_JUMP_LENGTH_PER_LEVEL[level]); // the jump for the level
                                valid = false;
                                break;
                            }
                            minDocID[level] = input.readInt();
                            maxValue[level] = input.readLong();
                            minValue[level] = input.readLong();
                            docCount[level] = input.readInt();
                        }
                        if (valid) {
                            // adjust levels
                            while (levels < SKIP_INDEX_MAX_LEVEL && maxDocID[levels] >= target) {
                                levels++;
                            }
                            break;
                        }
                    }
                }
            }

            @Override
            public int numLevels() {
                return levels;
            }

            @Override
            public int minDocID(int level) {
                return minDocID[level];
            }

            @Override
            public int maxDocID(int level) {
                return maxDocID[level];
            }

            @Override
            public long minValue(int level) {
                return minValue[level];
            }

            @Override
            public long maxValue(int level) {
                return maxValue[level];
            }

            @Override
            public int docCount(int level) {
                return docCount[level];
            }

            @Override
            public long minValue() {
                return entry.minValue;
            }

            @Override
            public long maxValue() {
                return entry.maxValue;
            }

            @Override
            public int docCount() {
                return entry.docCount;
            }
        };
    }

    @Override
    public void checkIntegrity() throws IOException {
        CodecUtil.checksumEntireFile(data);
    }

    @Override
    public void close() throws IOException {
        data.close();
    }

    private void readFields(IndexInput meta, FieldInfos infos) throws IOException {
        for (int fieldNumber = meta.readInt(); fieldNumber != -1; fieldNumber = meta.readInt()) {
            FieldInfo info = infos.fieldInfo(fieldNumber);
            if (info == null) {
                throw new CorruptIndexException("Invalid field number: " + fieldNumber, meta);
            }
            byte type = meta.readByte();
            if (info.docValuesSkipIndexType() != DocValuesSkipIndexType.NONE) {
                skippers.put(info.number, readDocValueSkipperMeta(meta));
            }
            if (type == ES819TSDBDocValuesFormat.NUMERIC) {
                numerics.put(info.number, readNumeric(meta));
            } else if (type == ES819TSDBDocValuesFormat.BINARY) {
                binaries.put(info.number, readBinary(meta));
            } else if (type == ES819TSDBDocValuesFormat.SORTED) {
                sorted.put(info.number, readSorted(meta));
            } else if (type == ES819TSDBDocValuesFormat.SORTED_SET) {
                sortedSets.put(info.number, readSortedSet(meta));
            } else if (type == ES819TSDBDocValuesFormat.SORTED_NUMERIC) {
                sortedNumerics.put(info.number, readSortedNumeric(meta));
            } else {
                throw new CorruptIndexException("invalid type: " + type, meta);
            }
        }
    }

    private static NumericEntry readNumeric(IndexInput meta) throws IOException {
        NumericEntry entry = new NumericEntry();
        readNumeric(meta, entry);
        return entry;
    }

    private static DocValuesSkipperEntry readDocValueSkipperMeta(IndexInput meta) throws IOException {
        long offset = meta.readLong();
        long length = meta.readLong();
        long maxValue = meta.readLong();
        long minValue = meta.readLong();
        int docCount = meta.readInt();
        int maxDocID = meta.readInt();

        return new DocValuesSkipperEntry(offset, length, minValue, maxValue, docCount, maxDocID);
    }

    private static void readNumeric(IndexInput meta, NumericEntry entry) throws IOException {
        entry.numValues = meta.readLong();
        // Change compared to ES87TSDBDocValuesProducer:
        entry.numDocsWithField = meta.readInt();
        if (entry.numValues > 0) {
            final int indexBlockShift = meta.readInt();
            // Special case, -1 means there are no blocks, so no need to load the metadata for it
            // -1 is written when there the cardinality of a field is exactly one.
            if (indexBlockShift != -1) {
                entry.indexMeta = DirectMonotonicReader.loadMeta(
                    meta,
                    1 + ((entry.numValues - 1) >>> ES819TSDBDocValuesFormat.NUMERIC_BLOCK_SHIFT),
                    indexBlockShift
                );
            }
            entry.indexOffset = meta.readLong();
            entry.indexLength = meta.readLong();
            entry.valuesOffset = meta.readLong();
            entry.valuesLength = meta.readLong();
        }
        // Change compared to ES87TSDBDocValuesProducer:
        entry.docsWithFieldOffset = meta.readLong();
        entry.docsWithFieldLength = meta.readLong();
        entry.jumpTableEntryCount = meta.readShort();
        entry.denseRankPower = meta.readByte();
    }

    private BinaryEntry readBinary(IndexInput meta) throws IOException {
        final BinaryEntry entry = new BinaryEntry();
        entry.dataOffset = meta.readLong();
        entry.dataLength = meta.readLong();
        entry.docsWithFieldOffset = meta.readLong();
        entry.docsWithFieldLength = meta.readLong();
        entry.jumpTableEntryCount = meta.readShort();
        entry.denseRankPower = meta.readByte();
        entry.numDocsWithField = meta.readInt();
        entry.minLength = meta.readInt();
        entry.maxLength = meta.readInt();
        if (entry.minLength < entry.maxLength) {
            entry.addressesOffset = meta.readLong();

            // Old count of uncompressed addresses
            long numAddresses = entry.numDocsWithField + 1L;

            final int blockShift = meta.readVInt();
            entry.addressesMeta = DirectMonotonicReader.loadMeta(meta, numAddresses, blockShift);
            entry.addressesLength = meta.readLong();
        }
        return entry;
    }

    private static SortedNumericEntry readSortedNumeric(IndexInput meta) throws IOException {
        SortedNumericEntry entry = new SortedNumericEntry();
        readSortedNumeric(meta, entry);
        return entry;
    }

    private static SortedNumericEntry readSortedNumeric(IndexInput meta, SortedNumericEntry entry) throws IOException {
        readNumeric(meta, entry);
        // We don't read numDocsWithField here any more.
        if (entry.numDocsWithField != entry.numValues) {
            entry.addressesOffset = meta.readLong();
            final int blockShift = meta.readVInt();
            entry.addressesMeta = DirectMonotonicReader.loadMeta(meta, entry.numDocsWithField + 1, blockShift);
            entry.addressesLength = meta.readLong();
        }
        return entry;
    }

    private SortedEntry readSorted(IndexInput meta) throws IOException {
        SortedEntry entry = new SortedEntry();
        entry.ordsEntry = new NumericEntry();
        readNumeric(meta, entry.ordsEntry);
        entry.termsDictEntry = new TermsDictEntry();
        readTermDict(meta, entry.termsDictEntry);
        return entry;
    }

    private SortedSetEntry readSortedSet(IndexInput meta) throws IOException {
        SortedSetEntry entry = new SortedSetEntry();
        byte multiValued = meta.readByte();
        switch (multiValued) {
            case 0: // singlevalued
                entry.singleValueEntry = readSorted(meta);
                return entry;
            case 1: // multivalued
                break;
            default:
                throw new CorruptIndexException("Invalid multiValued flag: " + multiValued, meta);
        }
        entry.ordsEntry = new SortedNumericEntry();
        readSortedNumeric(meta, entry.ordsEntry);
        entry.termsDictEntry = new TermsDictEntry();
        readTermDict(meta, entry.termsDictEntry);
        return entry;
    }

    private static void readTermDict(IndexInput meta, TermsDictEntry entry) throws IOException {
        entry.termsDictSize = meta.readVLong();
        final int blockShift = meta.readInt();
        final long addressesSize = (entry.termsDictSize + (1L << TERMS_DICT_BLOCK_LZ4_SHIFT) - 1) >>> TERMS_DICT_BLOCK_LZ4_SHIFT;
        entry.termsAddressesMeta = DirectMonotonicReader.loadMeta(meta, addressesSize, blockShift);
        entry.maxTermLength = meta.readInt();
        entry.maxBlockLength = meta.readInt();
        entry.termsDataOffset = meta.readLong();
        entry.termsDataLength = meta.readLong();
        entry.termsAddressesOffset = meta.readLong();
        entry.termsAddressesLength = meta.readLong();
        entry.termsDictIndexShift = meta.readInt();
        final long indexSize = (entry.termsDictSize + (1L << entry.termsDictIndexShift) - 1) >>> entry.termsDictIndexShift;
        entry.termsIndexAddressesMeta = DirectMonotonicReader.loadMeta(meta, 1 + indexSize, blockShift);
        entry.termsIndexOffset = meta.readLong();
        entry.termsIndexLength = meta.readLong();
        entry.termsIndexAddressesOffset = meta.readLong();
        entry.termsIndexAddressesLength = meta.readLong();
    }

    private abstract static class NumericValues {
        abstract long advance(long index) throws IOException;
    }

    private NumericDocValues getNumeric(NumericEntry entry, long maxOrd) throws IOException {
        if (entry.docsWithFieldOffset == -2) {
            // empty
            return DocValues.emptyNumeric();
        }

        if (maxOrd == 1) {
            // Special case for maxOrd 1, no need to read blocks and use ordinal 0 as only value
            if (entry.docsWithFieldOffset == -1) {
                // Special case when all docs have a value
                return new BaseDenseNumericValues() {

                    private final int maxDoc = ES819TSDBDocValuesProducer.this.maxDoc;
                    private int doc = -1;

                    @Override
                    public long longValue() {
                        // Only one ordinal!
                        return 0L;
                    }

                    @Override
                    public int docID() {
                        return doc;
                    }

                    @Override
                    public int nextDoc() throws IOException {
                        return advance(doc + 1);
                    }

                    @Override
                    public int advance(int target) throws IOException {
                        if (target >= maxDoc) {
                            return doc = NO_MORE_DOCS;
                        }
                        return doc = target;
                    }

                    @Override
                    public boolean advanceExact(int target) {
                        doc = target;
                        return true;
                    }

                    @Override
                    public long cost() {
                        return maxDoc;
                    }

                    @Override
<<<<<<< HEAD
                    public int docIDRunEnd() {
                        return maxDoc;
=======
                    long lookAheadValueAt(int targetDoc) throws IOException {
                        return 0L;  // Only one ordinal!
                    }

                    @Override
                    public BlockLoader.Block tryRead(BlockLoader.BlockFactory factory, BlockLoader.Docs docs, int offset)
                        throws IOException {
                        return null;
>>>>>>> 5e43ea5e
                    }
                };
            } else {
                final IndexedDISI disi = new IndexedDISI(
                    data,
                    entry.docsWithFieldOffset,
                    entry.docsWithFieldLength,
                    entry.jumpTableEntryCount,
                    entry.denseRankPower,
                    entry.numValues
                );
                return new NumericDocValues() {

                    @Override
                    public int advance(int target) throws IOException {
                        return disi.advance(target);
                    }

                    @Override
                    public boolean advanceExact(int target) throws IOException {
                        return disi.advanceExact(target);
                    }

                    @Override
                    public int nextDoc() throws IOException {
                        return disi.nextDoc();
                    }

                    @Override
                    public int docID() {
                        return disi.docID();
                    }

                    @Override
                    public long cost() {
                        return disi.cost();
                    }

                    @Override
                    public long longValue() {
                        return 0L;
                    }

                    @Override
                    public int docIDRunEnd() throws IOException {
                        return disi.docIDRunEnd();
                    }
                };
            }
        }

        // NOTE: we could make this a bit simpler by reusing #getValues but this
        // makes things slower.

        final RandomAccessInput indexSlice = data.randomAccessSlice(entry.indexOffset, entry.indexLength);
        final DirectMonotonicReader indexReader = DirectMonotonicReader.getInstance(entry.indexMeta, indexSlice, merging);
        final IndexInput valuesData = data.slice("values", entry.valuesOffset, entry.valuesLength);

        final int bitsPerOrd = maxOrd >= 0 ? PackedInts.bitsRequired(maxOrd - 1) : -1;
        if (entry.docsWithFieldOffset == -1) {
            // dense
            return new BaseDenseNumericValues() {

                private final int maxDoc = ES819TSDBDocValuesProducer.this.maxDoc;
                private int doc = -1;
                private final TSDBDocValuesEncoder decoder = new TSDBDocValuesEncoder(ES819TSDBDocValuesFormat.NUMERIC_BLOCK_SIZE);
                private long currentBlockIndex = -1;
                private final long[] currentBlock = new long[ES819TSDBDocValuesFormat.NUMERIC_BLOCK_SIZE];
                // lookahead block
                private long lookaheadBlockIndex = -1;
                private long[] lookaheadBlock;
                private IndexInput lookaheadData = null;

                @Override
                public int docID() {
                    return doc;
                }

                @Override
                public int nextDoc() throws IOException {
                    return advance(doc + 1);
                }

                @Override
                public int advance(int target) throws IOException {
                    if (target >= maxDoc) {
                        return doc = NO_MORE_DOCS;
                    }
                    return doc = target;
                }

                @Override
                public boolean advanceExact(int target) {
                    doc = target;
                    return true;
                }

                @Override
                public long cost() {
                    return maxDoc;
                }

                @Override
                public int docIDRunEnd() {
                    return maxDoc;
                }

                @Override
                public long longValue() throws IOException {
                    final int index = doc;
                    final int blockIndex = index >>> ES819TSDBDocValuesFormat.NUMERIC_BLOCK_SHIFT;
                    final int blockInIndex = index & ES819TSDBDocValuesFormat.NUMERIC_BLOCK_MASK;
                    if (blockIndex == currentBlockIndex) {
                        return currentBlock[blockInIndex];
                    }
                    if (blockIndex == lookaheadBlockIndex) {
                        return lookaheadBlock[blockInIndex];
                    }
                    assert blockIndex > currentBlockIndex : blockIndex + " < " + currentBlockIndex;
                    // no need to seek if the loading block is the next block
                    if (currentBlockIndex + 1 != blockIndex) {
                        valuesData.seek(indexReader.get(blockIndex));
                    }
                    currentBlockIndex = blockIndex;
                    if (bitsPerOrd == -1) {
                        decoder.decode(valuesData, currentBlock);
                    } else {
                        decoder.decodeOrdinals(valuesData, currentBlock, bitsPerOrd);
                    }
                    return currentBlock[blockInIndex];
                }

                @Override
                public BlockLoader.Block tryRead(BlockLoader.BlockFactory factory, BlockLoader.Docs docs, int offset) throws IOException {
                    try (BlockLoader.SingletonLongBuilder builder = factory.singletonLongs(docs.count() - offset)) {
                        return tryRead(builder, docs, offset);
                    }
                }

                @Override
                BlockLoader.Block tryRead(BlockLoader.SingletonLongBuilder builder, BlockLoader.Docs docs, int offset) throws IOException {
                    final int docsCount = docs.count();
                    doc = docs.get(docsCount - 1);
                    for (int i = offset; i < docsCount;) {
                        int index = docs.get(i);
                        final int blockIndex = index >>> ES819TSDBDocValuesFormat.NUMERIC_BLOCK_SHIFT;
                        final int blockInIndex = index & ES819TSDBDocValuesFormat.NUMERIC_BLOCK_MASK;
                        if (blockIndex != currentBlockIndex) {
                            assert blockIndex > currentBlockIndex : blockIndex + " < " + currentBlockIndex;
                            // no need to seek if the loading block is the next block
                            if (currentBlockIndex + 1 != blockIndex) {
                                valuesData.seek(indexReader.get(blockIndex));
                            }
                            currentBlockIndex = blockIndex;
                            if (bitsPerOrd == -1) {
                                decoder.decode(valuesData, currentBlock);
                            } else {
                                decoder.decodeOrdinals(valuesData, currentBlock, bitsPerOrd);
                            }
                        }

                        // Try to append more than just one value:
                        // Instead of iterating over docs and find the max length, take an optimistic approach to avoid as
                        // many comparisons as there are remaining docs and instead do at most 7 comparisons:
                        int length = 1;
                        int remainingBlockLength = Math.min(ES819TSDBDocValuesFormat.NUMERIC_BLOCK_SIZE - blockInIndex, docsCount - i);
                        for (int newLength = remainingBlockLength; newLength > 1; newLength = newLength >> 1) {
                            int lastIndex = i + newLength - 1;
                            if (isDense(index, docs.get(lastIndex), newLength)) {
                                length = newLength;
                                break;
                            }
                        }
                        builder.appendLongs(currentBlock, blockInIndex, length);
                        i += length;
                    }
                    return builder.build();
                }

                @Override
                long lookAheadValueAt(int targetDoc) throws IOException {
                    final int blockIndex = targetDoc >>> ES819TSDBDocValuesFormat.NUMERIC_BLOCK_SHIFT;
                    final int valueIndex = targetDoc & ES819TSDBDocValuesFormat.NUMERIC_BLOCK_MASK;
                    if (blockIndex == currentBlockIndex) {
                        return currentBlock[valueIndex];
                    }
                    // load data to the lookahead block
                    if (lookaheadBlockIndex != blockIndex) {
                        if (lookaheadBlock == null) {
                            lookaheadBlock = new long[ES819TSDBDocValuesFormat.NUMERIC_BLOCK_SIZE];
                            lookaheadData = data.slice("look_ahead_values", entry.valuesOffset, entry.valuesLength);
                        }
                        if (lookaheadBlockIndex + 1 != blockIndex) {
                            lookaheadData.seek(indexReader.get(blockIndex));
                        }
                        if (bitsPerOrd == -1) {
                            decoder.decode(lookaheadData, lookaheadBlock);
                        } else {
                            decoder.decodeOrdinals(lookaheadData, lookaheadBlock, bitsPerOrd);
                        }
                        lookaheadBlockIndex = blockIndex;
                    }
                    return lookaheadBlock[valueIndex];
                }

                static boolean isDense(int firstDocId, int lastDocId, int length) {
                    // This does not detect duplicate docids (e.g [1, 1, 2, 4] would be detected as dense),
                    // this can happen with enrich or lookup. However this codec isn't used for enrich / lookup.
                    // This codec is only used in the context of logsdb and tsdb, so this is fine here.
                    return lastDocId - firstDocId == length - 1;
                }

            };
        } else {
            final IndexedDISI disi = new IndexedDISI(
                data,
                entry.docsWithFieldOffset,
                entry.docsWithFieldLength,
                entry.jumpTableEntryCount,
                entry.denseRankPower,
                entry.numValues
            );
            return new NumericDocValues() {

                private final TSDBDocValuesEncoder decoder = new TSDBDocValuesEncoder(ES819TSDBDocValuesFormat.NUMERIC_BLOCK_SIZE);
                private long currentBlockIndex = -1;
                private final long[] currentBlock = new long[ES819TSDBDocValuesFormat.NUMERIC_BLOCK_SIZE];

                @Override
                public int advance(int target) throws IOException {
                    return disi.advance(target);
                }

                @Override
                public boolean advanceExact(int target) throws IOException {
                    return disi.advanceExact(target);
                }

                @Override
                public int nextDoc() throws IOException {
                    return disi.nextDoc();
                }

                @Override
                public int docID() {
                    return disi.docID();
                }

                @Override
                public long cost() {
                    return disi.cost();
                }

                @Override
                public int docIDRunEnd() throws IOException {
                    return disi.docIDRunEnd();
                }

                @Override
                public long longValue() throws IOException {
                    final int index = disi.index();
                    final int blockIndex = index >>> ES819TSDBDocValuesFormat.NUMERIC_BLOCK_SHIFT;
                    final int blockInIndex = index & ES819TSDBDocValuesFormat.NUMERIC_BLOCK_MASK;
                    if (blockIndex != currentBlockIndex) {
                        assert blockIndex > currentBlockIndex : blockIndex + "<=" + currentBlockIndex;
                        // no need to seek if the loading block is the next block
                        if (currentBlockIndex + 1 != blockIndex) {
                            valuesData.seek(indexReader.get(blockIndex));
                        }
                        currentBlockIndex = blockIndex;
                        if (bitsPerOrd == -1) {
                            decoder.decode(valuesData, currentBlock);
                        } else {
                            decoder.decodeOrdinals(valuesData, currentBlock, bitsPerOrd);
                        }
                    }
                    return currentBlock[blockInIndex];
                }
            };
        }
    }

    private NumericValues getValues(NumericEntry entry, final long maxOrd) throws IOException {
        assert entry.numValues > 0;
        final RandomAccessInput indexSlice = data.randomAccessSlice(entry.indexOffset, entry.indexLength);
        final DirectMonotonicReader indexReader = DirectMonotonicReader.getInstance(entry.indexMeta, indexSlice, merging);

        final IndexInput valuesData = data.slice("values", entry.valuesOffset, entry.valuesLength);
        final int bitsPerOrd = maxOrd >= 0 ? PackedInts.bitsRequired(maxOrd - 1) : -1;
        return new NumericValues() {

            private final TSDBDocValuesEncoder decoder = new TSDBDocValuesEncoder(ES819TSDBDocValuesFormat.NUMERIC_BLOCK_SIZE);
            private long currentBlockIndex = -1;
            private final long[] currentBlock = new long[ES819TSDBDocValuesFormat.NUMERIC_BLOCK_SIZE];

            @Override
            long advance(long index) throws IOException {
                final long blockIndex = index >>> ES819TSDBDocValuesFormat.NUMERIC_BLOCK_SHIFT;
                final int blockInIndex = (int) (index & ES819TSDBDocValuesFormat.NUMERIC_BLOCK_MASK);
                if (blockIndex != currentBlockIndex) {
                    // no need to seek if the loading block is the next block
                    if (currentBlockIndex + 1 != blockIndex) {
                        valuesData.seek(indexReader.get(blockIndex));
                    }
                    currentBlockIndex = blockIndex;
                    if (bitsPerOrd == -1) {
                        decoder.decode(valuesData, currentBlock);
                    } else {
                        decoder.decodeOrdinals(valuesData, currentBlock, bitsPerOrd);
                    }
                }
                return currentBlock[blockInIndex];
            }
        };
    }

    private SortedNumericDocValues getSortedNumeric(SortedNumericEntry entry, long maxOrd) throws IOException {
        if (entry.numValues == entry.numDocsWithField) {
            return DocValues.singleton(getNumeric(entry, maxOrd));
        }

        final RandomAccessInput addressesInput = data.randomAccessSlice(entry.addressesOffset, entry.addressesLength);
        final LongValues addresses = DirectMonotonicReader.getInstance(entry.addressesMeta, addressesInput, merging);

        final NumericValues values = getValues(entry, maxOrd);

        if (entry.docsWithFieldOffset == -1) {
            // dense
            return new SortedNumericDocValues() {

                int doc = -1;
                long start, end;
                int count;

                @Override
                public int nextDoc() throws IOException {
                    return advance(doc + 1);
                }

                @Override
                public int docID() {
                    return doc;
                }

                @Override
                public long cost() {
                    return maxDoc;
                }

                @Override
                public int advance(int target) throws IOException {
                    if (target >= maxDoc) {
                        return doc = NO_MORE_DOCS;
                    }
                    start = addresses.get(target);
                    end = addresses.get(target + 1L);
                    count = (int) (end - start);
                    return doc = target;
                }

                @Override
                public boolean advanceExact(int target) throws IOException {
                    start = addresses.get(target);
                    end = addresses.get(target + 1L);
                    count = (int) (end - start);
                    doc = target;
                    return true;
                }

                @Override
                public long nextValue() throws IOException {
                    return values.advance(start++);
                }

                @Override
                public int docValueCount() {
                    return count;
                }

                @Override
                public int docIDRunEnd() {
                    return maxDoc;
                }
            };
        } else {
            // sparse
            final IndexedDISI disi = new IndexedDISI(
                data,
                entry.docsWithFieldOffset,
                entry.docsWithFieldLength,
                entry.jumpTableEntryCount,
                entry.denseRankPower,
                entry.numDocsWithField
            );
            return new SortedNumericDocValues() {

                boolean set;
                long start, end;
                int count;

                @Override
                public int nextDoc() throws IOException {
                    set = false;
                    return disi.nextDoc();
                }

                @Override
                public int docID() {
                    return disi.docID();
                }

                @Override
                public long cost() {
                    return disi.cost();
                }

                @Override
                public int advance(int target) throws IOException {
                    set = false;
                    return disi.advance(target);
                }

                @Override
                public boolean advanceExact(int target) throws IOException {
                    set = false;
                    return disi.advanceExact(target);
                }

                @Override
                public long nextValue() throws IOException {
                    set();
                    return values.advance(start++);
                }

                @Override
                public int docValueCount() {
                    set();
                    return count;
                }

                @Override
                public int docIDRunEnd() throws IOException {
                    return disi.docIDRunEnd();
                }

                private void set() {
                    if (set == false) {
                        final int index = disi.index();
                        start = addresses.get(index);
                        end = addresses.get(index + 1L);
                        count = (int) (end - start);
                        set = true;
                    }
                }
            };
        }
    }

    private record DocValuesSkipperEntry(long offset, long length, long minValue, long maxValue, int docCount, int maxDocId) {}

    static class NumericEntry {
        long docsWithFieldOffset;
        long docsWithFieldLength;
        short jumpTableEntryCount;
        byte denseRankPower;
        long numValues;
        // Change compared to ES87TSDBDocValuesProducer:
        int numDocsWithField;
        long indexOffset;
        long indexLength;
        DirectMonotonicReader.Meta indexMeta;
        long valuesOffset;
        long valuesLength;
    }

    static class BinaryEntry {
        long dataOffset;
        long dataLength;
        long docsWithFieldOffset;
        long docsWithFieldLength;
        short jumpTableEntryCount;
        byte denseRankPower;
        int numDocsWithField;
        int minLength;
        int maxLength;
        long addressesOffset;
        long addressesLength;
        DirectMonotonicReader.Meta addressesMeta;
    }

    static class SortedNumericEntry extends NumericEntry {
        DirectMonotonicReader.Meta addressesMeta;
        long addressesOffset;
        long addressesLength;
    }

    static class SortedEntry {
        NumericEntry ordsEntry;
        TermsDictEntry termsDictEntry;
    }

    static class SortedSetEntry {
        SortedEntry singleValueEntry;
        SortedNumericEntry ordsEntry;
        TermsDictEntry termsDictEntry;
    }

    private static class TermsDictEntry {
        long termsDictSize;
        DirectMonotonicReader.Meta termsAddressesMeta;
        int maxTermLength;
        long termsDataOffset;
        long termsDataLength;
        long termsAddressesOffset;
        long termsAddressesLength;
        int termsDictIndexShift;
        DirectMonotonicReader.Meta termsIndexAddressesMeta;
        long termsIndexOffset;
        long termsIndexLength;
        long termsIndexAddressesOffset;
        long termsIndexAddressesLength;

        int maxBlockLength;
    }

    static final class SingletonLongToSingletonOrdinalDelegate implements BlockLoader.SingletonLongBuilder {
        private final BlockLoader.SingletonOrdinalsBuilder builder;

        SingletonLongToSingletonOrdinalDelegate(BlockLoader.SingletonOrdinalsBuilder builder) {
            this.builder = builder;
        }

        @Override
        public BlockLoader.SingletonLongBuilder appendLong(long value) {
            throw new UnsupportedOperationException();
        }

        @Override
        public BlockLoader.SingletonLongBuilder appendLongs(long[] values, int from, int length) {
            // Unfortunately, no array copy here...
            // Since we need to loop here, let's also keep track of min/max.
            int minOrd = Integer.MAX_VALUE;
            int maxOrd = Integer.MIN_VALUE;
            int counter = 0;
            int[] convertedOrds = new int[length];
            int end = from + length;
            for (int j = from; j < end; j++) {
                int ord = Math.toIntExact(values[j]);
                convertedOrds[counter++] = ord;
                minOrd = Math.min(minOrd, ord);
                maxOrd = Math.max(maxOrd, ord);
            }
            builder.appendOrds(convertedOrds, 0, length, minOrd, maxOrd);
            return this;
        }

        @Override
        public BlockLoader.Block build() {
            return builder.build();
        }

        @Override
        public BlockLoader.Builder appendNull() {
            throw new UnsupportedOperationException();
        }

        @Override
        public BlockLoader.Builder beginPositionEntry() {
            throw new UnsupportedOperationException();
        }

        @Override
        public BlockLoader.Builder endPositionEntry() {
            throw new UnsupportedOperationException();
        }

        @Override
        public void close() {}
    }

}<|MERGE_RESOLUTION|>--- conflicted
+++ resolved
@@ -393,10 +393,11 @@
             }
 
             @Override
-<<<<<<< HEAD
             public int docIDRunEnd() throws IOException {
                 return ords.docIDRunEnd();
-=======
+            }
+
+            @Override
             public BlockLoader.Block tryRead(BlockLoader.BlockFactory factory, BlockLoader.Docs docs, int offset) throws IOException {
                 if (ords instanceof BaseDenseNumericValues denseOrds) {
                     var block = tryReadAHead(factory, docs, offset);
@@ -431,7 +432,6 @@
                     // then fill remaining positions with lastValue.
                 }
                 return null;
->>>>>>> 5e43ea5e
             }
         };
     }
@@ -1174,10 +1174,11 @@
                     }
 
                     @Override
-<<<<<<< HEAD
                     public int docIDRunEnd() {
                         return maxDoc;
-=======
+                    }
+
+                    @Override
                     long lookAheadValueAt(int targetDoc) throws IOException {
                         return 0L;  // Only one ordinal!
                     }
@@ -1186,7 +1187,6 @@
                     public BlockLoader.Block tryRead(BlockLoader.BlockFactory factory, BlockLoader.Docs docs, int offset)
                         throws IOException {
                         return null;
->>>>>>> 5e43ea5e
                     }
                 };
             } else {
