--- conflicted
+++ resolved
@@ -100,8 +100,4 @@
         float[] centroid = getCentroid();
         return VectorUtil.dotProduct(centroid, centroid);
     }
-<<<<<<< HEAD
-
-=======
->>>>>>> 0a399b57
 }