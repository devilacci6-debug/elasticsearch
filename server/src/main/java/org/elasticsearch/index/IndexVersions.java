--- conflicted
+++ resolved
@@ -131,12 +131,9 @@
     public static final IndexVersion ADD_ROLE_MAPPING_CLEANUP_MIGRATION = def(8_518_00_0, Version.LUCENE_9_12_0);
     public static final IndexVersion LOGSDB_DEFAULT_IGNORE_DYNAMIC_BEYOND_LIMIT_BACKPORT = def(8_519_00_0, Version.LUCENE_9_12_0);
     public static final IndexVersion UPGRADE_TO_LUCENE_10_0_0 = def(9_000_00_0, Version.LUCENE_10_0_0);
-<<<<<<< HEAD
     public static final IndexVersion UPGRADE_TO_LUCENE_10_0_1 = def(9_001_00_0, Version.LUCENE_10_0_1);
-
-=======
-    public static final IndexVersion LOGSDB_DEFAULT_IGNORE_DYNAMIC_BEYOND_LIMIT = def(9_001_00_0, Version.LUCENE_10_0_0);
->>>>>>> cad71e9a
+    public static final IndexVersion LOGSDB_DEFAULT_IGNORE_DYNAMIC_BEYOND_LIMIT = def(9_002_00_0, Version.LUCENE_10_0_0);
+
     /*
      * STOP! READ THIS FIRST! No, really,
      *        ____ _____ ___  ____  _        ____  _____    _    ____    _____ _   _ ___ ____    _____ ___ ____  ____ _____ _
