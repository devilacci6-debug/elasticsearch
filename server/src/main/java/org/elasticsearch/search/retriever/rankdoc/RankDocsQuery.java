--- conflicted
+++ resolved
@@ -13,7 +13,6 @@
 import org.apache.lucene.index.LeafReaderContext;
 import org.apache.lucene.search.BooleanClause;
 import org.apache.lucene.search.BooleanQuery;
-import org.apache.lucene.search.BulkScorer;
 import org.apache.lucene.search.DocIdSetIterator;
 import org.apache.lucene.search.Explanation;
 import org.apache.lucene.search.IndexSearcher;
@@ -106,13 +105,13 @@
                 }
 
                 @Override
-                public Scorer scorer(LeafReaderContext context) {
+                public ScorerSupplier scorerSupplier(LeafReaderContext context) throws IOException {
                     // Segment starts indicate how many docs are in the segment,
                     // upper equalling lower indicates no documents for this segment
                     if (segmentStarts[context.ord] == segmentStarts[context.ord + 1]) {
                         return null;
                     }
-                    return new Scorer(this) {
+                    Scorer scorer = new Scorer() {
                         final int lower = segmentStarts[context.ord];
                         final int upper = segmentStarts[context.ord + 1];
                         int upTo = -1;
@@ -181,6 +180,7 @@
                         }
 
                     };
+                    return new DefaultScorerSupplier(scorer);
                 }
 
                 @Override
@@ -327,72 +327,6 @@
             }
 
             @Override
-<<<<<<< HEAD
-            public ScorerSupplier scorerSupplier(LeafReaderContext context) throws IOException {
-                // Segment starts indicate how many docs are in the segment,
-                // upper equalling lower indicates no documents for this segment
-                if (segmentStarts[context.ord] == segmentStarts[context.ord + 1]) {
-                    return null;
-                }
-                Scorer scorer = new Scorer() {
-                    final int lower = segmentStarts[context.ord];
-                    final int upper = segmentStarts[context.ord + 1];
-                    int upTo = -1;
-                    float score;
-
-                    @Override
-                    public DocIdSetIterator iterator() {
-                        return new DocIdSetIterator() {
-                            @Override
-                            public int docID() {
-                                return currentDocId();
-                            }
-
-                            @Override
-                            public int nextDoc() {
-                                if (upTo == -1) {
-                                    upTo = lower;
-                                } else {
-                                    ++upTo;
-                                }
-                                return currentDocId();
-                            }
-
-                            @Override
-                            public int advance(int target) throws IOException {
-                                return slowAdvance(target);
-                            }
-
-                            @Override
-                            public long cost() {
-                                return upper - lower;
-                            }
-                        };
-                    }
-
-                    @Override
-                    public float getMaxScore(int docId) {
-                        if (docId != NO_MORE_DOCS) {
-                            docId += context.docBase;
-                        }
-                        float maxScore = 0;
-                        for (int idx = Math.max(lower, upTo); idx < upper && docs[idx].doc <= docId; idx++) {
-                            maxScore = Math.max(maxScore, docs[idx].score);
-                        }
-                        return maxScore;
-                    }
-
-                    @Override
-                    public float score() {
-                        return docs[upTo].score;
-                    }
-=======
-            public Scorer scorer(LeafReaderContext context) throws IOException {
-                return combinedWeight.scorer(context);
-            }
->>>>>>> b8b5a92d
-
-            @Override
             public boolean isCacheable(LeafReaderContext ctx) {
                 return combinedWeight.isCacheable(ctx);
             }
@@ -400,16 +334,6 @@
             @Override
             public Matches matches(LeafReaderContext context, int doc) throws IOException {
                 return combinedWeight.matches(context, doc);
-            }
-
-<<<<<<< HEAD
-                };
-                return new DefaultScorerSupplier(scorer);
-=======
-            @Override
-            public BulkScorer bulkScorer(LeafReaderContext context) throws IOException {
-                return combinedWeight.bulkScorer(context);
->>>>>>> b8b5a92d
             }
 
             @Override
