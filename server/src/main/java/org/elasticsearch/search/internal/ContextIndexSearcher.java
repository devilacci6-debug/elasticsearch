/*
 * Copyright Elasticsearch B.V. and/or licensed to Elasticsearch B.V. under one
 * or more contributor license agreements. Licensed under the "Elastic License
 * 2.0", the "GNU Affero General Public License v3.0 only", and the "Server Side
 * Public License v 1"; you may not use this file except in compliance with, at
 * your election, the "Elastic License 2.0", the "GNU Affero General Public
 * License v3.0 only", or the "Server Side Public License, v 1".
 */

package org.elasticsearch.search.internal;

import org.apache.lucene.index.DirectoryReader;
import org.apache.lucene.index.IndexReader;
import org.apache.lucene.index.LeafReaderContext;
import org.apache.lucene.index.Term;
import org.apache.lucene.search.BulkScorer;
import org.apache.lucene.search.CollectionStatistics;
import org.apache.lucene.search.CollectionTerminatedException;
import org.apache.lucene.search.Collector;
import org.apache.lucene.search.CollectorManager;
import org.apache.lucene.search.ConjunctionUtils;
import org.apache.lucene.search.ConstantScoreQuery;
import org.apache.lucene.search.DocIdSetIterator;
import org.apache.lucene.search.IndexSearcher;
import org.apache.lucene.search.LeafCollector;
import org.apache.lucene.search.MatchNoDocsQuery;
import org.apache.lucene.search.Query;
import org.apache.lucene.search.QueryCache;
import org.apache.lucene.search.QueryCachingPolicy;
import org.apache.lucene.search.ScoreMode;
import org.apache.lucene.search.Scorer;
import org.apache.lucene.search.TermStatistics;
import org.apache.lucene.search.Weight;
import org.apache.lucene.search.similarities.Similarity;
import org.apache.lucene.util.BitSet;
import org.apache.lucene.util.BitSetIterator;
import org.apache.lucene.util.Bits;
import org.apache.lucene.util.SparseFixedBitSet;
import org.elasticsearch.common.util.concurrent.ConcurrentCollections;
import org.elasticsearch.core.Releasable;
import org.elasticsearch.lucene.util.CombinedBitSet;
import org.elasticsearch.search.dfs.AggregatedDfs;
import org.elasticsearch.search.profile.Timer;
import org.elasticsearch.search.profile.query.ProfileWeight;
import org.elasticsearch.search.profile.query.QueryProfileBreakdown;
import org.elasticsearch.search.profile.query.QueryProfiler;
import org.elasticsearch.search.profile.query.QueryTimingType;

import java.io.IOException;
import java.util.ArrayList;
import java.util.Arrays;
import java.util.Collections;
import java.util.List;
import java.util.Objects;
import java.util.PriorityQueue;
import java.util.Set;
import java.util.concurrent.Callable;
import java.util.concurrent.Executor;
import java.util.stream.Collectors;

/**
 * Context-aware extension of {@link IndexSearcher}.
 */
public class ContextIndexSearcher extends IndexSearcher implements Releasable {

    /**
     * The interval at which we check for search cancellation when we cannot use
     * a {@link CancellableBulkScorer}. See {@link #intersectScorerAndBitSet}.
     */
    private static final int CHECK_CANCELLED_SCORER_INTERVAL = 1 << 11;

    // make sure each slice has at least 10% of the documents as a way to limit memory usage and
    // to keep the error margin of terms aggregation low
    static final double MINIMUM_DOCS_PERCENT_PER_SLICE = 0.1;

    private AggregatedDfs aggregatedDfs;
    private QueryProfiler profiler;
    private final MutableQueryTimeout cancellable;

    private final boolean hasExecutor;
    private final int maximumNumberOfSlices;
    // don't create slices with less than this number of docs
    private final int minimumDocsPerSlice;

    private final Set<Thread> timeoutOverwrites = ConcurrentCollections.newConcurrentSet();
    private volatile boolean timeExceeded = false;

    /** constructor for non-concurrent search */
    @SuppressWarnings("this-escape")
    public ContextIndexSearcher(
        IndexReader reader,
        Similarity similarity,
        QueryCache queryCache,
        QueryCachingPolicy queryCachingPolicy,
        boolean wrapWithExitableDirectoryReader
    ) throws IOException {
        this(reader, similarity, queryCache, queryCachingPolicy, new MutableQueryTimeout(), wrapWithExitableDirectoryReader, null, -1, -1);
    }

    /** constructor for concurrent search */
    @SuppressWarnings("this-escape")
    public ContextIndexSearcher(
        IndexReader reader,
        Similarity similarity,
        QueryCache queryCache,
        QueryCachingPolicy queryCachingPolicy,
        boolean wrapWithExitableDirectoryReader,
        Executor executor,
        int maximumNumberOfSlices,
        int minimumDocsPerSlice
    ) throws IOException {
        this(
            reader,
            similarity,
            queryCache,
            queryCachingPolicy,
            new MutableQueryTimeout(),
            wrapWithExitableDirectoryReader,
            executor,
            maximumNumberOfSlices,
            minimumDocsPerSlice
        );
    }

    @SuppressWarnings("this-escape")
    ContextIndexSearcher(
        IndexReader reader,
        Similarity similarity,
        QueryCache queryCache,
        QueryCachingPolicy queryCachingPolicy,
        MutableQueryTimeout cancellable,
        boolean wrapWithExitableDirectoryReader,
        Executor executor,
        int maximumNumberOfSlices,
        int minimumDocsPerSlice
    ) throws IOException {
        super(wrapWithExitableDirectoryReader ? new ExitableDirectoryReader((DirectoryReader) reader, cancellable) : reader, executor);
        this.hasExecutor = executor != null;
        setSimilarity(similarity);
        setQueryCache(queryCache);
        setQueryCachingPolicy(queryCachingPolicy);
        this.cancellable = cancellable;
        this.minimumDocsPerSlice = minimumDocsPerSlice;
        this.maximumNumberOfSlices = maximumNumberOfSlices;
    }

    /**
     * Whether an executor was provided at construction time or not. This indicates whether operations that support concurrency
     * may be executed concurrently. It is not straightforward to deduct this from {@link #getTaskExecutor()} because {@link IndexSearcher}
     * creates a {@link org.apache.lucene.search.TaskExecutor} anyways.
     */
    public boolean hasExecutor() {
        return hasExecutor;
    }

    @Override
    protected LeafSlice[] slices(List<LeafReaderContext> leaves) {
        // we offload to the executor unconditionally, including requests that don't support concurrency
        LeafSlice[] leafSlices = computeSlices(getLeafContexts(), maximumNumberOfSlices, minimumDocsPerSlice);
        assert leafSlices.length <= maximumNumberOfSlices : "more slices created than the maximum allowed";
        return leafSlices;
    }

    public void setProfiler(QueryProfiler profiler) {
        this.profiler = profiler;
    }

    /**
     * Add a {@link Runnable} that will be run on a regular basis while accessing documents in the
     * DirectoryReader but also while collecting them and check for query cancellation or timeout.
     */
    public Runnable addQueryCancellation(Runnable action) {
        return this.cancellable.add(action);
    }

    /**
     * Remove a {@link Runnable} that checks for query cancellation or timeout
     * which is called while accessing documents in the DirectoryReader but also while collecting them.
     */
    public void removeQueryCancellation(Runnable action) {
        this.cancellable.remove(action);
    }

    @Override
    public void close() {
        // clear the list of cancellables when closing the owning search context, since the ExitableDirectoryReader might be cached (for
        // instance in fielddata cache).
        // A cancellable can contain an indirect reference to the search context, which potentially retains a significant amount
        // of memory.
        this.cancellable.clear();
    }

    public boolean hasCancellations() {
        return this.cancellable.isEnabled();
    }

    public void setAggregatedDfs(AggregatedDfs aggregatedDfs) {
        this.aggregatedDfs = aggregatedDfs;
    }

    @Override
    public Query rewrite(Query original) throws IOException {
        Timer rewriteTimer = null;
        if (profiler != null) {
            rewriteTimer = profiler.startRewriteTime();
        }
        try {
            return super.rewrite(original);
        } catch (TimeExceededException e) {
            timeExceeded = true;
            return new MatchNoDocsQuery("rewrite timed out");
        } catch (TooManyClauses e) {
            throw new IllegalArgumentException("Query rewrite failed: too many clauses", e);
        } finally {
            if (profiler != null) {
                profiler.stopAndAddRewriteTime(rewriteTimer);
            }
        }
    }

    @Override
    public Weight createWeight(Query query, ScoreMode scoreMode, float boost) throws IOException {
        if (profiler != null) {
            // createWeight() is called for each query in the tree, so we tell the queryProfiler
            // each invocation so that it can build an internal representation of the query
            // tree
            QueryProfileBreakdown profile = profiler.getQueryBreakdown(query);
            Timer timer = profile.getNewTimer(QueryTimingType.CREATE_WEIGHT);
            timer.start();
            final Weight weight;
            try {
                weight = query.createWeight(this, scoreMode, boost);
            } finally {
                timer.stop();
                profiler.pollLastElement();
            }
            return new ProfileWeight(query, weight, profile);
        } else {
            return super.createWeight(query, scoreMode, boost);
        }
    }

    /**
     * Each computed slice contains at least 10% of the total data in the leaves with a
     * minimum given by the <code>minDocsPerSlice</code> parameter and the final number
     * of {@link LeafSlice} will be equal or lower than the max number of slices.
     */
    public static LeafSlice[] computeSlices(List<LeafReaderContext> leaves, int maxSliceNum, int minDocsPerSlice) {
        if (maxSliceNum < 1) {
            throw new IllegalArgumentException("maxSliceNum must be >= 1 (got " + maxSliceNum + ")");
        }
        if (maxSliceNum == 1) {
            return new LeafSlice[] {
                new LeafSlice(
                    new ArrayList<>(
                        leaves.stream()
                            .map(LeafReaderContextPartition::createForEntireSegment)
                            .collect(Collectors.toCollection(ArrayList::new))
                    )
                ) };
        }
        // total number of documents to be searched
        final int numDocs = leaves.stream().mapToInt(l -> l.reader().maxDoc()).sum();
        // percentage of documents per slice, minimum 10%
        final double percentageDocsPerThread = Math.max(MINIMUM_DOCS_PERCENT_PER_SLICE, 1.0 / maxSliceNum);
        // compute slices
        return computeSlices(leaves, Math.max(minDocsPerSlice, (int) (percentageDocsPerThread * numDocs)));
    }

    private static LeafSlice[] computeSlices(List<LeafReaderContext> leaves, int minDocsPerSlice) {
        // Make a copy so we can sort:
        List<LeafReaderContext> sortedLeaves = new ArrayList<>(leaves);
        // Sort by maxDoc, descending:
        sortedLeaves.sort((c1, c2) -> Integer.compare(c2.reader().maxDoc(), c1.reader().maxDoc()));
        // we add the groups on a priority queue, so we can add orphan leafs to the smallest group
        final PriorityQueue<List<LeafReaderContext>> queue = new PriorityQueue<>(
            (c1, c2) -> Integer.compare(sumMaxDocValues(c1), sumMaxDocValues(c2))
        );
        long docSum = 0;
        List<LeafReaderContext> group = new ArrayList<>();
        for (LeafReaderContext ctx : sortedLeaves) {
            group.add(ctx);
            docSum += ctx.reader().maxDoc();
            if (docSum > minDocsPerSlice) {
                queue.add(group);
                group = new ArrayList<>();
                docSum = 0;
            }
        }

        if (group.size() > 0) {
            if (queue.size() == 0) {
                queue.add(group);
            } else {
                for (LeafReaderContext context : group) {
                    final List<LeafReaderContext> head = queue.poll();
                    head.add(context);
                    queue.add(head);
                }
            }
        }

        final LeafSlice[] slices = new LeafSlice[queue.size()];
        int upto = 0;
        for (List<LeafReaderContext> currentLeaf : queue) {
            // LeafSlice ctor reorders leaves so that leaves within a slice preserve the order they had within the IndexReader.
            // This is important given how Elasticsearch sorts leaves by descending @timestamp to get better query performance.
            slices[upto++] = new LeafSlice(
                currentLeaf.stream()
                    .map(LeafReaderContextPartition::createForEntireSegment)
                    .collect(Collectors.toCollection(ArrayList::new))
            );
        }

        return slices;
    }

    private static int sumMaxDocValues(List<LeafReaderContext> l) {
        int sum = 0;
        for (LeafReaderContext lr : l) {
            sum += lr.reader().maxDoc();
        }
        return sum;
    }

    @Override
    public <C extends Collector, T> T search(Query query, CollectorManager<C, T> collectorManager) throws IOException {
        final C firstCollector = collectorManager.newCollector();
        // Take advantage of the few extra rewrite rules of ConstantScoreQuery when score are not needed.
        query = firstCollector.scoreMode().needsScores() ? rewrite(query) : rewrite(new ConstantScoreQuery(query));
        final Weight weight;
        try {
            weight = createWeight(query, firstCollector.scoreMode(), 1);
        } catch (@SuppressWarnings("unused") TimeExceededException e) {
            timeExceeded = true;
            doAggregationPostCollection(firstCollector);
            return collectorManager.reduce(Collections.singletonList(firstCollector));
        }
        return search(weight, collectorManager, firstCollector);
    }

    /**
     * Same implementation as the default one in Lucene, with an additional call to postCollection in cased there are no segments.
     * The rest is a plain copy from Lucene.
     */
    private <C extends Collector, T> T search(Weight weight, CollectorManager<C, T> collectorManager, C firstCollector) throws IOException {
        LeafSlice[] leafSlices = getSlices();
        if (leafSlices.length == 0) {
            assert leafContexts.isEmpty();
            doAggregationPostCollection(firstCollector);
            return collectorManager.reduce(Collections.singletonList(firstCollector));
        } else {
            final List<C> collectors = new ArrayList<>(leafSlices.length);
            collectors.add(firstCollector);
            final ScoreMode scoreMode = firstCollector.scoreMode();
            for (int i = 1; i < leafSlices.length; ++i) {
                final C collector = collectorManager.newCollector();
                collectors.add(collector);
                if (scoreMode != collector.scoreMode()) {
                    throw new IllegalStateException("CollectorManager does not always produce collectors with the same score mode");
                }
            }
            final List<Callable<C>> listTasks = new ArrayList<>(leafSlices.length);
            for (int i = 0; i < leafSlices.length; ++i) {
                final LeafReaderContextPartition[] leaves = leafSlices[i].partitions;
                final C collector = collectors.get(i);
                listTasks.add(() -> {
                    search(leaves, weight, collector);
                    return collector;
                });
            }
            List<C> collectedCollectors = getTaskExecutor().invokeAll(listTasks);
            return collectorManager.reduce(collectedCollectors);
        }
    }

    /**
     * Similar to the lucene implementation, with the following changes made:
     * 1) postCollection is performed after each segment is collected. This is needed for aggregations, performed by search threads
     * so it can be parallelized. Also, it needs to happen in the same thread where doc_values are read, as it consumes them and Lucene
     * does not allow consuming them from a different thread.
     * 2) handles the ES TimeExceededException
     */
    @Override
<<<<<<< HEAD
    public void search(List<LeafReaderContext> leaves, Weight weight, Collector collector) throws IOException {
=======
    public void search(LeafReaderContextPartition[] leaves, Weight weight, Collector collector) throws IOException {
>>>>>>> eb06cecc
        boolean success = false;
        try {
            super.search(leaves, weight, collector);
            success = true;
        } catch (@SuppressWarnings("unused") TimeExceededException e) {
            timeExceeded = true;
        } finally {
            // Only run post collection if we have timeout or if the search was successful
            // otherwise the state of the aggregation might be undefined and running post collection
            // might result in an exception
            if (success || timeExceeded) {
                try {
                    // Search phase has finished, no longer need to check for timeout
                    // otherwise the aggregation post-collection phase might get cancelled.
                    boolean added = timeoutOverwrites.add(Thread.currentThread());
                    assert added;
                    doAggregationPostCollection(collector);
                } finally {
                    boolean removed = timeoutOverwrites.remove(Thread.currentThread());
                    assert removed;
                }
            }
        }
    }

    private void doAggregationPostCollection(Collector collector) throws IOException {
        if (collector instanceof TwoPhaseCollector twoPhaseCollector) {
            twoPhaseCollector.doPostCollection();
        }
    }

    /**  If the search has timed out following Elasticsearch custom implementation */
    public boolean timeExceeded() {
        return timeExceeded;
    }

    public void throwTimeExceededException() {
        if (timeoutOverwrites.contains(Thread.currentThread()) == false) {
            throw new TimeExceededException();
        }
    }

    private static class TimeExceededException extends RuntimeException {
        // This exception should never be re-thrown, but we fill in the stacktrace to be able to trace where it does not get properly caught
    }

    @Override
<<<<<<< HEAD
    protected void searchLeaf(LeafReaderContext ctx, Weight weight, Collector collector) throws IOException {
=======
    protected void searchLeaf(LeafReaderContext ctx, int minDocId, int maxDocId, Weight weight, Collector collector) throws IOException {
>>>>>>> eb06cecc
        cancellable.checkCancelled();
        final LeafCollector leafCollector;
        try {
            leafCollector = collector.getLeafCollector(ctx);
        } catch (CollectionTerminatedException e) {
            // there is no doc of interest in this reader context
            // continue with the following leaf
            // We don't need to finish leaf collector as collection was terminated before it was created
            return;
        }
        Bits liveDocs = ctx.reader().getLiveDocs();
        BitSet liveDocsBitSet = getSparseBitSetOrNull(liveDocs);
        if (liveDocsBitSet == null) {
            BulkScorer bulkScorer = weight.bulkScorer(ctx);
            if (bulkScorer != null) {
                if (cancellable.isEnabled()) {
                    bulkScorer = new CancellableBulkScorer(bulkScorer, cancellable::checkCancelled);
                }
                try {
                    bulkScorer.score(leafCollector, liveDocs, minDocId, maxDocId);
                } catch (CollectionTerminatedException e) {
                    // collection was terminated prematurely
                    // continue with the following leaf
                }
            }
        } else {
            // if the role query result set is sparse then we should use the SparseFixedBitSet for advancing:
            Scorer scorer = weight.scorer(ctx);
            if (scorer != null) {
                try {
                    intersectScorerAndBitSet(
                        scorer,
                        liveDocsBitSet,
                        leafCollector,
                        this.cancellable.isEnabled() ? cancellable::checkCancelled : () -> {}
                    );
                } catch (CollectionTerminatedException e) {
                    // collection was terminated prematurely
                    // continue with the following leaf
                }
            }
        }
        // Finish the leaf collection in preparation for the next.
        // This includes any collection that was terminated early via `CollectionTerminatedException`
        leafCollector.finish();
    }

    private static BitSet getSparseBitSetOrNull(Bits liveDocs) {
        if (liveDocs instanceof SparseFixedBitSet) {
            return (BitSet) liveDocs;
        } else if (liveDocs instanceof CombinedBitSet
            // if the underlying role bitset is sparse
            && ((CombinedBitSet) liveDocs).getFirst() instanceof SparseFixedBitSet) {
                return (BitSet) liveDocs;
            } else {
                return null;
            }

    }

    static void intersectScorerAndBitSet(Scorer scorer, BitSet acceptDocs, LeafCollector collector, Runnable checkCancelled)
        throws IOException {
        collector.setScorer(scorer);
        // ConjunctionDISI uses the DocIdSetIterator#cost() to order the iterators, so if roleBits has the lowest cardinality it should
        // be used first:
        DocIdSetIterator iterator = ConjunctionUtils.intersectIterators(
            Arrays.asList(new BitSetIterator(acceptDocs, acceptDocs.approximateCardinality()), scorer.iterator())
        );
        int seen = 0;
        checkCancelled.run();
        for (int docId = iterator.nextDoc(); docId < DocIdSetIterator.NO_MORE_DOCS; docId = iterator.nextDoc()) {
            if (++seen % CHECK_CANCELLED_SCORER_INTERVAL == 0) {
                checkCancelled.run();
            }
            collector.collect(docId);
        }
        checkCancelled.run();
    }

    @Override
    public TermStatistics termStatistics(Term term, int docFreq, long totalTermFreq) throws IOException {
        TermStatistics termStatistics = termStatisticsFromDfs(term);

        if (termStatistics == null) {
            // we don't have stats for this - dfs might be disabled pr this might be a must_not clauses etc.
            // that doesn't allow extract terms on the query
            return super.termStatistics(term, docFreq, totalTermFreq);
        }
        return termStatistics;
    }

    @Override
    public CollectionStatistics collectionStatistics(String field) throws IOException {
        if (aggregatedDfs == null) {
            // we are either executing the dfs phase or the search_type doesn't include the dfs phase.
            return super.collectionStatistics(field);
        }
        CollectionStatistics collectionStatistics = aggregatedDfs.fieldStatistics().get(field);
        if (collectionStatistics == null) {
            // we don't have stats for this - this might be a must_not clauses etc. that doesn't allow extract terms on the query
            return super.collectionStatistics(field);
        }
        return collectionStatistics;
    }

    public long docFreq(Term term, long docFreq) throws IOException {
        TermStatistics termStatistics = termStatisticsFromDfs(term);

        if (termStatistics == null) {
            return docFreq;
        }
        return termStatistics.docFreq();
    }

    public long totalTermFreq(Term term, long totalTermFreq) throws IOException {
        TermStatistics termStatistics = termStatisticsFromDfs(term);

        if (termStatistics == null) {
            return totalTermFreq;
        }
        return termStatistics.docFreq();
    }

    private TermStatistics termStatisticsFromDfs(Term term) {
        if (aggregatedDfs == null) {
            // we are either executing the dfs phase or the search_type doesn't include the dfs phase.
            return null;
        }

        return aggregatedDfs.termStatistics().get(term);
    }

    public DirectoryReader getDirectoryReader() {
        final IndexReader reader = getIndexReader();
        assert reader instanceof DirectoryReader : "expected an instance of DirectoryReader, got " + reader.getClass();
        return (DirectoryReader) reader;
    }

    private static class MutableQueryTimeout implements ExitableDirectoryReader.QueryCancellation {

        private final List<Runnable> runnables = new ArrayList<>();

        private Runnable add(Runnable action) {
            Objects.requireNonNull(action, "cancellation runnable should not be null");
            assert runnables.contains(action) == false : "Cancellation runnable already added";
            runnables.add(action);
            return action;
        }

        private void remove(Runnable action) {
            runnables.remove(action);
        }

        @Override
        public void checkCancelled() {
            for (Runnable timeout : runnables) {
                timeout.run();
            }
        }

        @Override
        public boolean isEnabled() {
            return runnables.isEmpty() == false;
        }

        public void clear() {
            runnables.clear();
        }
    }
}<|MERGE_RESOLUTION|>--- conflicted
+++ resolved
@@ -382,11 +382,7 @@
      * 2) handles the ES TimeExceededException
      */
     @Override
-<<<<<<< HEAD
-    public void search(List<LeafReaderContext> leaves, Weight weight, Collector collector) throws IOException {
-=======
     public void search(LeafReaderContextPartition[] leaves, Weight weight, Collector collector) throws IOException {
->>>>>>> eb06cecc
         boolean success = false;
         try {
             super.search(leaves, weight, collector);
@@ -434,11 +430,7 @@
     }
 
     @Override
-<<<<<<< HEAD
-    protected void searchLeaf(LeafReaderContext ctx, Weight weight, Collector collector) throws IOException {
-=======
     protected void searchLeaf(LeafReaderContext ctx, int minDocId, int maxDocId, Weight weight, Collector collector) throws IOException {
->>>>>>> eb06cecc
         cancellable.checkCancelled();
         final LeafCollector leafCollector;
         try {
